import argparse
import logging
import os

import fedml
from fedml import FedMLRunner
from fedml.arguments import Arguments
from fedml.model.cv.resnet import resnet20
from fedml.model.cv.resnet_cifar import resnet18_cifar
from fedml.model.cv.resnet_gn import resnet18
from fedml.model.cv.resnet_torch import resnet18 as resnet18_torch

<<<<<<< HEAD
=======
from fedml.arguments import Arguments

from fedml import FedMLRunner

from fedml.data.reddit.data_loader import load_partition_data_reddit

from reddit_trainer import RedditTrainer
from reddit_aggregator import RedditAggregator


>>>>>>> a6e30b51

def add_args():
    parser = argparse.ArgumentParser(description="FedML")
    parser.add_argument(
        "--yaml_config_file", "--cf", help="yaml configuration file", type=str, default="",
    )

    # default arguments
    parser.add_argument("--run_id", type=str, default="0")

    # default arguments
    parser.add_argument("--rank", type=int, default=0)

    # default arguments
    parser.add_argument("--local_rank", type=int, default=0)

    # For hierarchical scenario
    parser.add_argument("--node_rank", type=int, default=0)

    # default arguments
    parser.add_argument("--role", type=str, default="client")

    # cluster arguments
    parser.add_argument("--worker_num", type=int, default=8)
    parser.add_argument("--gpu_util_parse", type=str, default="localhost:2,1,1,1,1,1,1,1")

    # Model and dataset
    parser.add_argument("--model", type=str, default="resnet18_cifar")
    parser.add_argument("--group_norm_channels", type=int, default=32)
    parser.add_argument("--dataset", type=str, default="fed_cifar100")
    parser.add_argument(
        "--data_cache_dir", type=str, default="/home/chaoyanghe/zhtang_FedML/python/fedml/data/fed_cifar100/datasets"
    )

    # Training arguments
    parser.add_argument("--federated_optimizer", type=str, default="FedAvg_seq")
    parser.add_argument("--client_num_in_total", type=int, default=500)
    parser.add_argument("--client_num_per_round", type=int, default=10)
    parser.add_argument("--comm_round", type=int, default=4000)
    parser.add_argument("--epochs", type=int, default=1)
    parser.add_argument("--client_optimizer", type=str, default="sgd")
    parser.add_argument("--learning_rate", type=float, default=0.3)
    parser.add_argument("--momentum", type=float, default=0.0)
    parser.add_argument("--server_optimizer", type=str, default="sgd")
    parser.add_argument("--server_lr", type=float, default=1.0)
    parser.add_argument("--server_momentum", type=float, default=0.9)
    # args, unknown = parser.parse_known_args()

    parser.add_argument("--override_cmd_args", action="store_true")

    args = parser.parse_args()
    return args


def load_arguments(training_type=None, comm_backend=None):
    cmd_args = add_args()
    logging.info(f"cmd_args: {cmd_args}")

    # Load all arguments from YAML config file
    args = Arguments(cmd_args, training_type, comm_backend, override_cmd_args=cmd_args.override_cmd_args)

    # if not hasattr(args, "worker_num"):
    #     args.worker_num = args.client_num_per_round

    # os.path.expanduser() method in Python is used
    # to expand an initial path component ~( tilde symbol)
    # or ~user in the given path to user’s home directory.
    if hasattr(args, "data_cache_dir"):
        args.data_cache_dir = os.path.expanduser(args.data_cache_dir)
    if hasattr(args, "data_file_path"):
        args.data_file_path = os.path.expanduser(args.data_file_path)
    if hasattr(args, "partition_file_path"):
        args.partition_file_path = os.path.expanduser(args.partition_file_path)
    if hasattr(args, "part_file"):
        args.part_file = os.path.expanduser(args.part_file)

    args.rank = int(args.rank)
    return args


if __name__ == "__main__":
    # init FedML framework
    args = load_arguments(fedml._global_training_type, fedml._global_comm_backend)
    logging.info(f"args: {args}")
    args = fedml.init(args)
    logging.info(f"args: {args}")
    # args = fedml.init()

    # init device
    device = fedml.device.get_device(args)
    logging.info(
        f"======================================================== \
        process_id: {args.process_id}, device: {device} =============="
    )

    # load data
    if args.dataset == "reddit":

        dataset = load_partition_data_reddit(
            args,
            args.dataset,
            args.data_cache_dir,
            args.partition_method,
            args.partition_alpha,
            args.client_num_in_total,
            args.batch_size,
            n_proc_in_silo=0,
        )
        output_dim = 10000
    else:
        dataset, output_dim = fedml.data.load(args)

    if args.dataset == "femnist":
        in_channels = 1
    else:
        in_channels = 3

    # load model (the size of MNIST image is 28 x 28)
    if args.model == "resnet18":
        logging.info("ResNet18_GN")
        model = resnet18(group_norm=args.group_norm_channels, num_classes=output_dim)
    elif args.model == "resnet20":
        model = resnet20(class_num=output_dim)
    elif args.model == "resnet18_torch":
        model = resnet18_torch(num_classes=output_dim, in_channels=in_channels)
    elif args.model == "resnet18_cifar":
        logging.info("ResNet18_GN")
        model = resnet18_cifar(group_norm=args.group_norm_channels, num_classes=output_dim)
    elif args.model == "albert-base-v2":
        from transformers import (AdamW, AlbertTokenizer, AutoConfig,
                                AutoModelWithLMHead, AutoTokenizer,
                                MobileBertForPreTraining)
        config = AutoConfig.from_pretrained(
            os.path.join(args.data_cache_dir, args.model+'-config.json'))
        model = AutoModelWithLMHead.from_config(config)
    else:
        model = fedml.model.create(args, output_dim)

<<<<<<< HEAD
    # start training
    fedml_runner = FedMLRunner(args, device, dataset, model)
    fedml_runner.run()
=======

    if args.dataset == "reddit":
        from reddit_trainer import RedditTrainer
        from reddit_aggregator import RedditAggregator
        client_trainer = RedditTrainer(model, args)
        server_aggregator = RedditAggregator(model, args)
        fedml_runner = FedMLRunner(args, device, dataset, model,
            client_trainer=client_trainer, server_aggregator=server_aggregator)
        fedml_runner.run()
    else:
        # start training
        fedml_runner = FedMLRunner(args, device, dataset, model)
        fedml_runner.run()
        # simulator = SimulatorMPI(args, device, dataset, model)
        # simulator.run()


>>>>>>> a6e30b51
<|MERGE_RESOLUTION|>--- conflicted
+++ resolved
@@ -10,8 +10,6 @@
 from fedml.model.cv.resnet_gn import resnet18
 from fedml.model.cv.resnet_torch import resnet18 as resnet18_torch
 
-<<<<<<< HEAD
-=======
 from fedml.arguments import Arguments
 
 from fedml import FedMLRunner
@@ -22,7 +20,6 @@
 from reddit_aggregator import RedditAggregator
 
 
->>>>>>> a6e30b51
 
 def add_args():
     parser = argparse.ArgumentParser(description="FedML")
@@ -161,11 +158,6 @@
     else:
         model = fedml.model.create(args, output_dim)
 
-<<<<<<< HEAD
-    # start training
-    fedml_runner = FedMLRunner(args, device, dataset, model)
-    fedml_runner.run()
-=======
 
     if args.dataset == "reddit":
         from reddit_trainer import RedditTrainer
@@ -183,4 +175,3 @@
         # simulator.run()
 
 
->>>>>>> a6e30b51
