import logging
import traceback

import docker

from fedml.computing.scheduler.comm_utils import sys_utils
from fedml.core.common.singleton import Singleton
import time


class ContainerUtils(Singleton):
    def __init__(self):
        pass

    @staticmethod
    def get_instance():
        return ContainerUtils()

    def get_docker_client(self):
        try:
            client = docker.from_env()
        except Exception:
            logging.error("Failed to connect to the docker daemon, please ensure that you have "
                          "installed Docker Desktop or Docker Engine, and the docker is running")
            return None

        return client

    def get_docker_object(self, container_name):
        client = self.get_docker_client()
        if client is None:
            return None

        try:
            container_obj = client.containers.get(container_name)
        except docker.errors.NotFound:
            logging.error("Container {} not found".format(container_name))
            return None
        except docker.errors.APIError:
            logging.error("The API cannot be accessed")
            return None

        return container_obj

    def get_container_logs(self, container_name):
        container_obj = self.get_docker_object(container_name)
        if container_obj is None:
            return None

        container_obj.restart()
        logs_content = container_obj.logs(stdout=True, stderr=True, stream=False, follow=False)
        if logs_content is None:
            return None

        logs_content = sys_utils.decode_our_err_result(logs_content)
        return logs_content
<<<<<<< HEAD

    def remove_container(self, container_name):
        container_obj = self.get_docker_object(container_name)
        if container_obj is None:
            return False

        client = self.get_docker_client()
        if client is None:
            return False

        try:
            client.api.remove_container(container_obj.id, v=True, force=True)
        except Exception as e:
            return False

        return True

    def restart_container(self, container_name, container_port=2345):
        client = self.get_docker_client()
        if client is None:
            raise Exception("Failed to get docker client.")

        container_obj = self.get_docker_object(container_name)
        if container_obj is None:
            return False, 0

        try:
            client.api.restart(container=container_obj.id)
            inference_port = self.get_host_port(container_obj, container_port)
            return container_obj.status == "running", inference_port
        except Exception as e:
            logging.error("Failed to restart container ")

        return False, 0

    def stop_container(self, container_name):
        client = self.get_docker_client()
        if client is None:
            raise Exception("Failed to get docker client.")

        container_obj = self.get_docker_object(container_name)
        if container_obj is None:
            return False

        try:
            client.api.stop(container=container_obj.id)
            container_obj.reload()
            return container_obj.status != "running"
        except Exception as e:
            logging.error(f"Failed to restart container {traceback.format_exc()}")

        return False

    def start_container(self, container_name, container_port=2345):
        client = self.get_docker_client()
        if client is None:
            raise Exception("Failed to get docker client.")

        container_obj = self.get_docker_object(container_name)
        if container_obj is None:
            return False, 0

        try:
            if container_obj.status != "running":
                client.api.start(container=container_obj.id)
            inference_port = self.get_host_port(container_obj, container_port)
            container_obj.reload()
            return  container_obj.status == "running", inference_port
        except Exception as e:
            logging.error(f"Failed to restart container {traceback.format_exc()}")

        return False, 0

    def get_host_port(self, container_object, container_port, usr_indicated_worker_port=None):
        client = self.get_docker_client()
        if client is None:
            raise Exception("Failed to get docker client.")

        # Get the port allocation
        cnt = 0
        while True:
            cnt += 1
            try:
                if usr_indicated_worker_port is not None:
                    inference_http_port = usr_indicated_worker_port
                    break
                else:
                    # Find the random port
                    port_info = client.api.port(container_object.id, container_port)
                    inference_http_port = port_info[0]["HostPort"]
                    logging.info("inference_http_port: {}".format(inference_http_port))
                    break
            except:
                if cnt >= 5:
                    raise Exception("Failed to get the port allocation")
                time.sleep(3)

        return inference_http_port





=======
    
    @staticmethod
    def get_container_rank_same_model(prefix:str):
        '''
        Rank (from 0) for the container that run the same model, i.e.
        running_model_name = hash(
            "model_endpoint_id_{}_name_{}_model_id_{}_name_{}_ver_{}"
        )
        '''
        try:
            client = docker.from_env()
        except Exception:
            logging.error("Failed to connect to the docker daemon, please ensure that you have "
                        "installed Docker Desktop or Docker Engine, and the docker is running")
            return -1

        try:
            container_list = client.containers.list()
        except docker.errors.APIError:
            logging.error("The API cannot be accessed")
            return -1

        same_model_container_rank = 0
        for container in container_list:
            if container.name.startswith(prefix):
                same_model_container_rank += 1

        return same_model_container_rank
>>>>>>> b1a0a8e7
<|MERGE_RESOLUTION|>--- conflicted
+++ resolved
@@ -54,7 +54,6 @@
 
         logs_content = sys_utils.decode_our_err_result(logs_content)
         return logs_content
-<<<<<<< HEAD
 
     def remove_container(self, container_name):
         container_obj = self.get_docker_object(container_name)
@@ -153,12 +152,6 @@
                 time.sleep(3)
 
         return inference_http_port
-
-
-
-
-
-=======
     
     @staticmethod
     def get_container_rank_same_model(prefix:str):
@@ -187,4 +180,3 @@
                 same_model_container_rank += 1
 
         return same_model_container_rank
->>>>>>> b1a0a8e7
