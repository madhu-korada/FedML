import json
import logging
import multiprocessing
import sys

from multiprocessing import Process
import os
import platform
import shutil
import subprocess
import threading

import time
import traceback
import urllib
import uuid
import zipfile
from urllib.parse import urlparse, urljoin

import requests

import yaml

import fedml
from fedml import mlops
from fedml.computing.scheduler.model_scheduler.device_model_msg_object import FedMLModelMsgObject
from fedml.computing.scheduler.scheduler_core.compute_utils import ComputeUtils
from fedml.core.distributed.communication.s3.remote_storage import S3Storage
from .device_model_cache import FedMLModelCache
from ..comm_utils import sys_utils, security_utils

from ..comm_utils.container_utils import ContainerUtils

from ....core.mlops.mlops_runtime_log import MLOpsRuntimeLog

from ....core.distributed.communication.mqtt.mqtt_manager import MqttManager
from ..comm_utils.yaml_utils import load_yaml_config
from .device_client_constants import ClientConstants

from ....core.mlops.mlops_metrics import MLOpsMetrics

from ....core.mlops.mlops_configs import MLOpsConfigs
from ....core.mlops.mlops_runtime_log_daemon import MLOpsRuntimeLogDaemon
from ....core.mlops.mlops_status import MLOpsStatus
from ..comm_utils.sys_utils import get_sys_runner_info, get_python_program
from .device_model_deployment import start_deployment, run_http_inference_with_curl_request
from .device_client_data_interface import FedMLClientDataInterface
from ....core.mlops.mlops_utils import MLOpsUtils
from ..comm_utils.job_utils import JobRunnerUtils
from fedml.computing.scheduler.comm_utils.run_process_utils import RunProcessUtils
from .device_mqtt_inference_protocol import FedMLMqttInference
from .device_model_db import FedMLModelDatabase
from ..comm_utils.constants import SchedulerConstants
from fedml.computing.scheduler.comm_utils.job_monitor import JobMonitor

from .device_replica_handler import FedMLDeviceReplicaHandler

from fedml.computing.scheduler.scheduler_core.endpoint_sync_protocol import FedMLEndpointSyncProtocol
import ssl


class RunnerError(Exception):
    """ Runner failed. """
    pass


class RunnerCompletedError(Exception):
    """ Runner completed. """
    pass


class FedMLClientRunner:
    FEDML_BOOTSTRAP_RUN_OK = "[FedML]Bootstrap Finished"

    def __init__(self, args, edge_id=0, request_json=None, agent_config=None, run_id=0):
        self.local_api_process = None
        self.run_process_event = None
        self.run_process_event_map = dict()
        self.run_process_completed_event = None
        self.run_process_completed_event_map = dict()
        self.run_inference_event_map = dict()
        self.run_inference_response_map = dict()
        self.run_process_map = dict()
        self.device_status = None
        self.current_training_status = None
        self.mqtt_mgr = None
        self.client_mqtt_mgr = None
        self.client_mqtt_is_connected = False
        self.client_mqtt_lock = None
        self.edge_id = edge_id
        self.run_id = run_id
        self.unique_device_id = None
        self.args = args
        self.request_json = request_json
        self.version = args.version
        self.device_id = args.device_id
        self.cur_dir = os.path.split(os.path.realpath(__file__))[0]
        if args.current_running_dir is not None:
            self.cur_dir = args.current_running_dir
        self.sudo_cmd = ""
        self.is_mac = False
        if platform.system() == "Darwin":
            self.is_mac = True

        self.agent_config = agent_config
        self.fedml_data_base_package_dir = os.path.join("/", "fedml", "data")
        self.fedml_data_local_package_dir = os.path.join("/", "fedml", "fedml-package", "fedml", "data")
        self.fedml_data_dir = self.fedml_data_base_package_dir
        self.fedml_config_dir = os.path.join("/", "fedml", "conf")

        self.FEDML_DYNAMIC_CONSTRAIN_VARIABLES = {}

        self.mlops_metrics = None
        self.client_active_list = dict()
        self.infer_host = "127.0.0.1"
        self.redis_addr = "local"
        self.redis_port = "6379"
        self.redis_password = "fedml_default"

        self.model_runner_mapping = dict()
        self.ntp_offset = MLOpsUtils.get_ntp_offset()
        self.running_request_json = dict()
        self.endpoint_inference_runners = dict()
        self.mqtt_inference_obj = None

        self.subscribed_topics = list()
        self.user_name = None

        self.replica_handler = None

    def unzip_file(self, zip_file, unzip_file_path) -> str:
        unziped_file_name = ""
        if zipfile.is_zipfile(zip_file):
            with zipfile.ZipFile(zip_file, "r") as zipf:
                zipf.extractall(unzip_file_path)
                unziped_file_name = zipf.namelist()[0]
        else:
            raise Exception("Invalid zip file {}".format(zip_file))

        return unziped_file_name

    def retrieve_and_unzip_package(self, package_name, package_url):
        """
        Download the package from the url and unzip it to the local package directory
        ~/.fedml/fedml-model-client/fedml/model_packages/${end_point_id}_${end_point_name}_${model_name}_${model_version}
        Under this folder, there should be the zipped file and the unzipped folder.
        the zipped file starts with fedml_run_${end_point_id}_${end_point_name}_${model_name}_${model_version}
        """
        # Models root directory
        local_package_path = ClientConstants.get_model_package_dir()
        os.makedirs(local_package_path, exist_ok=True)

        # Specify this model directory using ${end_point_id}_${end_point_name}_${model_name}_${model_version}
        run_id = self.request_json["end_point_id"]
        end_point_name = self.request_json["end_point_name"]
        model_config = self.request_json["model_config"]
        model_name = model_config["model_name"]
        model_version = model_config["model_version"]

        model_version = model_version.replace(" ", "-")     # Avoid using space for folder name
        model_version = model_version.replace(":", "-")     # Since docker mount will conflict with ":"

        this_run_model_dir = f"{run_id}_{end_point_name}_{model_name}_{model_version}"
        this_run_model_full_path = os.path.join(local_package_path, this_run_model_dir)
        os.makedirs(this_run_model_full_path, exist_ok=True)

        # Download the zipped package, overwrite it even if it exists
        filename, filename_without_extension, file_extension = ClientConstants.get_filename_and_extension(package_url)
        local_package_file = os.path.join(this_run_model_full_path,
                                          f"fedml_run_{self.run_id}_{self.edge_id}_{filename_without_extension}")
        if os.path.exists(local_package_file):
            os.remove(local_package_file)
        logging.info("Download from package_url {}".format(package_url))
        ssl._create_default_https_context = ssl._create_unverified_context
        urllib.request.urlretrieve(package_url, local_package_file,
                                   reporthook=self.package_download_progress)

        # Unzip the package in the same folder, overwrite the unzipped folder even if it exists
        unzip_package_path = os.path.join(this_run_model_full_path,
                                          f"unzip_fedml_run_{self.run_id}_{self.edge_id}_{filename_without_extension}")
        try:
            shutil.rmtree(unzip_package_path, ignore_errors=True)
        except Exception as e:
            pass
        package_dir_name = self.unzip_file(local_package_file, unzip_package_path)
        unzip_package_full_path = os.path.join(unzip_package_path, package_dir_name)
        model_bin_file = os.path.join(unzip_package_path, "fedml_model.bin")        # Will deprecated
        logging.info("local_package_file {}, unzip_package_path {}, unzip file full path {}".format(
            local_package_file, unzip_package_path, unzip_package_full_path))

        return unzip_package_full_path, model_bin_file

    def retrieve_binary_model_file(self, package_name, package_url):
        local_package_path = ClientConstants.get_model_package_dir()
        if not os.path.exists(local_package_path):
            os.makedirs(local_package_path, exist_ok=True)
        unzip_package_path = ClientConstants.get_model_dir()
        local_package_file = "{}".format(os.path.join(local_package_path, package_name))
        if os.path.exists(local_package_file):
            os.remove(local_package_file)
        urllib.request.urlretrieve(package_url, local_package_file,
                                   reporthook=self.package_download_progress)

        unzip_package_path = os.path.join(unzip_package_path, package_name)
        if not os.path.exists(unzip_package_path):
            os.makedirs(unzip_package_path, exist_ok=True)
        dst_model_file = os.path.join(unzip_package_path, package_name)
        if os.path.exists(local_package_file):
            shutil.copy(local_package_file, dst_model_file)

        return unzip_package_path, dst_model_file

    def package_download_progress(self, count, blksize, filesize):
        self.check_runner_stop_event()

        downloaded = count * blksize
        downloaded = filesize if downloaded > filesize else downloaded
        progress = (downloaded / filesize * 100) if filesize != 0 else 0
        progress_int = int(progress)
        downloaded_kb = format(downloaded / 1024, '.2f')

        # since this hook function is stateless, we need a state to avoid printing progress repeatedly
        if count == 0:
            self.prev_download_progress = 0
        if progress_int != self.prev_download_progress and progress_int % 5 == 0:
            self.prev_download_progress = progress_int
            logging.info("package downloaded size {} KB, progress {}%".format(downloaded_kb, progress_int))

    def build_dynamic_constrain_variables(self, run_id, run_config):
        pass

    def update_local_fedml_config(self, run_id, model_config, model_config_parameters):
        model_name = model_config["model_name"]
        model_storage_url = model_config["model_storage_url"]

        # Retrieve model package or model binary file.
        unzip_package_path, model_bin_file = self.retrieve_and_unzip_package(model_name, model_storage_url)

        # Load the config to memory
        fedml_local_config_file = os.path.join(unzip_package_path, "fedml_model_config.yaml")

        # Inject the config from UI to pkg yaml
        package_conf_object = model_config_parameters

        # Save the config to local
        with open(fedml_local_config_file, "w") as f:
            yaml.dump(package_conf_object, f)

        logging.info("The package_conf_object is {}".format(package_conf_object))

        return unzip_package_path, model_bin_file, package_conf_object

    def build_dynamic_args(self, run_config, package_conf_object, base_dir):
        pass

    def download_model_package(self, package_name, package_url):
        # Copy config file from the client
        unzip_package_path = self.retrieve_and_unzip_package(
            package_name, package_url
        )

        return unzip_package_path

    def run(self, process_event, completed_event):
        # print(f"Model worker runner process id {os.getpid()}, run id {self.run_id}")

        if platform.system() != "Windows":
            os.setsid()

        os.environ['PYTHONWARNINGS'] = 'ignore:semaphore_tracker:UserWarning'
        os.environ.setdefault('PYTHONWARNINGS', 'ignore:semaphore_tracker:UserWarning')

        self.run_process_event = process_event
        self.run_process_completed_event = completed_event
        run_id = self.request_json.get("end_point_id")

        try:
            FedMLModelDatabase.get_instance().set_database_base_dir(ClientConstants.get_database_dir())
            FedMLModelDatabase.get_instance().create_table()

            MLOpsUtils.set_ntp_offset(self.ntp_offset)
            self.setup_client_mqtt_mgr()

            if not self.run_impl():
                logging.info(
                    f"[endpoint/device][{run_id}/{self.edge_id}] "
                    f"Failed to run the model deployment. run_impl return False.")

                # This if condition only happens when run_impl return False in a controllable way
                # Under this condition, the run_impl itself should have handled the cleanup
                # So no need to self.release_gpu_ids(run_id)
        except RunnerError:
            logging.error(
                f"[endpoint/device][{run_id}/{self.edge_id}] "
                f"Failed due to RunnerError {traceback.format_exc()}")
            self.release_gpu_ids(run_id)

            self.reset_devices_status(self.edge_id, ClientConstants.MSG_MLOPS_CLIENT_STATUS_KILLED)
            MLOpsRuntimeLogDaemon.get_instance(self.args).stop_log_processor(run_id, self.edge_id)
        except RunnerCompletedError:
            logging.error(
                f"[endpoint/device][{run_id}/{self.edge_id}] "
                f"Failed due to RunnerCompletedError {traceback.format_exc()}")
            self.release_gpu_ids(run_id)

            MLOpsRuntimeLogDaemon.get_instance(self.args).stop_log_processor(run_id, self.edge_id)
        except Exception as e:
            logging.error(
                f"[endpoint/device][{run_id}/{self.edge_id}] "
                f"Failed due to exception {traceback.format_exc()}")

            self.cleanup_run_when_starting_failed()
            self.mlops_metrics.client_send_exit_train_msg(
                run_id, self.edge_id, ClientConstants.MSG_MLOPS_CLIENT_STATUS_FAILED)

            self.release_gpu_ids(run_id)

            MLOpsRuntimeLogDaemon.get_instance(self.args).stop_log_processor(run_id, self.edge_id)
            time.sleep(2)
            sys.exit(1)
        finally:
            logging.info("[Worker] Release resources after deployment.")
            MLOpsRuntimeLogDaemon.get_instance(self.args).stop_log_processor(run_id, self.edge_id)
            if self.mlops_metrics is not None:
                self.mlops_metrics.stop_sys_perf()
            time.sleep(3)
            self.release_client_mqtt_mgr()

    def release_gpu_ids(self, run_id):
        JobRunnerUtils.get_instance().release_gpu_ids(run_id, self.edge_id)

    def check_runner_stop_event(self):
        if self.run_process_event.is_set():
            logging.info("Received stopping event.")
            raise RunnerError("Runner stopped")

        if self.run_process_completed_event is not None and self.run_process_completed_event.is_set():
            logging.info("Received completed event.")
            raise RunnerCompletedError("Runner completed")

    def run_impl(self):
        # Get deployment params
        run_id = self.request_json["end_point_id"]
        end_point_name = self.request_json["end_point_name"]
        device_ids = self.request_json["device_ids"]
        master_ip = self.request_json["master_node_ip"]
        model_config = self.request_json["model_config"]
        model_name = model_config["model_name"]
        model_id = model_config["model_id"]
        model_version = model_config["model_version"]
        model_config_parameters = self.request_json["parameters"]
        inference_port = model_config_parameters.get("worker_internal_port",
                                                     ClientConstants.MODEL_INFERENCE_DEFAULT_PORT)
        inference_port_external = model_config_parameters.get("worker_external_port", inference_port)
        inference_engine = model_config_parameters.get("inference_engine",
                                                       ClientConstants.INFERENCE_ENGINE_TYPE_INT_DEFAULT)
        inference_end_point_id = run_id

        self.mlops_metrics.report_sys_perf(self.args, self.agent_config["mqtt_config"], run_id=run_id)
        MLOpsRuntimeLog.get_instance(self.args).init_logs(log_level=logging.INFO)

        logging.info(f"[Worker] Received model deployment request from master for endpoint {run_id}.")
        if self.replica_handler is not None:
            logging.info(f"=================Worker replica Handler ======================"
                         f"Reconcile with num diff {self.replica_handler.replica_num_diff} "
                         f"and version diff {self.replica_handler.replica_version_diff}."
                         f"=============================================================")
        else:
            logging.error(f"[Worker] Replica handler is None.")
            return False

        self.check_runner_stop_event()

        # Report the deployment status to mlops
        self.mlops_metrics.report_client_training_status(
            self.edge_id, ClientConstants.MSG_MLOPS_CLIENT_STATUS_INITIALIZING,
            is_from_model=True, running_json=json.dumps(self.request_json), run_id=run_id)
        self.mlops_metrics.report_client_training_status(
            self.edge_id, ClientConstants.MSG_MLOPS_CLIENT_STATUS_RUNNING,
            is_from_model=True, run_id=run_id)

        self.check_runner_stop_event()

        # Reconcile the replica number (op: add, remove)
        prev_rank, op, op_num = self.replica_handler.reconcile_num_replica()

        # Reconcile the replica version (op: update)
        replica_rank_to_update = []
        if not op:
            replica_rank_to_update, op = self.replica_handler.reconcile_replica_version()

        if not op:
            logging.info("[Worker] No need to reconcile.")
            return True

        logging.info(
            f"================Worker Reconcile Operations ======================\n"
            f" op: {op}; op num: {op_num}.\n"
            f"==================================================================\n")

        # If not rollback, download package from MLOps; otherwise, use the backup package
        if op != "rollback":
            logging.info("Download and unzip model to local...")
            unzip_package_path, _, _ = \
                self.update_local_fedml_config(run_id, model_config, model_config_parameters)
            if unzip_package_path is None:
                logging.info("Failed to update local fedml config.")
                self.check_runner_stop_event()
                self.cleanup_run_when_starting_failed()
                self.mlops_metrics.client_send_exit_train_msg(run_id, self.edge_id,
                                                              ClientConstants.MSG_MLOPS_CLIENT_STATUS_FAILED)
                return False

            if not os.path.exists(unzip_package_path):
                logging.info("Failed to unzip file.")
                self.check_runner_stop_event()
                self.cleanup_run_when_starting_failed()
                self.mlops_metrics.client_send_exit_train_msg(run_id, self.edge_id,
                                                              ClientConstants.MSG_MLOPS_CLIENT_STATUS_FAILED)
                return False
        else:
            logging.info("Try to use backup package to rollback...")
            # Find folder under "~/.fedml/fedml-model-client/fedml/model_packages \
            # /${end_point_id}_${end_point_name}_${model_name}_${model_version}"
            backup_folder_full_path = None
            models_root_dir = ClientConstants.get_model_package_dir()

            # Find the version (notified by master) to rollback
            version_diff_dict = self.request_json["replica_version_diff"][str(self.edge_id)]
            version_rollback_to = None
            for replica_no, rollback_ops in version_diff_dict.items():
                version_rollback_to = rollback_ops["new_version"]     # Note that new_version is the version to rollback
                break
            if version_rollback_to is None:
                logging.error(f"No old version found for run_id: {self.run_id} "
                              f"edge_id: {self.edge_id}, rollback failed. No old version found in request_json.")
                return False
            model_version = version_rollback_to

            # Format the version to match the folder name
            model_version_formatted = version_rollback_to.replace(" ", "-")
            model_version_formatted = model_version_formatted.replace(":", "-")

            last_run_folder_sub_fd = f"{run_id}_{end_point_name}_{model_name}_{model_version_formatted}"
            for folder in os.listdir(models_root_dir):
                if last_run_folder_sub_fd in folder:
                    backup_folder_full_path = os.path.join(models_root_dir, folder)
                    break
            if backup_folder_full_path is None:
                logging.error(f"No backup folder found for run_id: {self.run_id} edge_id: {self.edge_id} "
                              f"under {models_root_dir} with sub folder {last_run_folder_sub_fd}, rollback failed.")
                return False

            # Inside backup folder, find unzipped package with prefix unzip_fedml_run
            unzip_package_path_parent = None
            for folder in os.listdir(backup_folder_full_path):
                if folder.startswith("unzip_fedml_run"):
                    unzip_package_path_parent = os.path.join(backup_folder_full_path, folder)
                    break

            # Inside unzip folder, find the unzipped package, should be the only one
            unzip_package_path = None
            for folder in os.listdir(unzip_package_path_parent):
                if os.path.isdir(os.path.join(unzip_package_path_parent, folder)):
                    unzip_package_path = os.path.join(unzip_package_path_parent, folder)
                    break

            if unzip_package_path is None:
                logging.error(f"No unzipped package found for run_id: {self.run_id} edge_id: {self.edge_id} "
                              f"under {backup_folder_full_path}, rollback failed.")
                return False

        self.check_runner_stop_event()

        running_model_name, inference_output_url, inference_model_version, model_metadata, model_config = \
            "", "", model_version, {}, {}

        if op == "add":
            worker_ip = self.get_ip_address(self.request_json)
            for rank in range(prev_rank + 1, prev_rank + 1 + op_num):
                # TODO: Support Rollback if this for loop failed
                try:
                    running_model_name, inference_output_url, inference_model_version, model_metadata, model_config = \
                        start_deployment(
                            end_point_id=inference_end_point_id, end_point_name=end_point_name, model_id=model_id,
                            model_version=model_version, model_storage_local_path=unzip_package_path,
                            inference_model_name=model_name, inference_engine=inference_engine,
                            infer_host=worker_ip, master_ip=master_ip, edge_id=self.edge_id,
                            master_device_id=device_ids[0], replica_rank=rank,
                            gpu_per_replica=int(self.replica_handler.gpu_per_replica)
                        )
                except Exception as e:
                    inference_output_url = ""
                    logging.error(f"[Worker] Exception at deployment: {traceback.format_exc()}")

                if inference_output_url == "":
                    logging.error("[Worker] Failed to deploy the model.")

                    # Send failed result back to master
                    result_payload = self.send_deployment_results(
                        end_point_name, self.edge_id, ClientConstants.MSG_MODELOPS_DEPLOYMENT_STATUS_FAILED,
                        model_id, model_name, inference_output_url, inference_model_version, inference_port,
                        inference_engine, model_metadata, model_config)

                    self.mlops_metrics.run_id = self.run_id
                    self.mlops_metrics.broadcast_client_training_status(
                        self.edge_id, ClientConstants.MSG_MLOPS_CLIENT_STATUS_FAILED,
                        is_from_model=True, run_id=self.run_id)

                    self.mlops_metrics.client_send_exit_train_msg(
                        run_id, self.edge_id, ClientConstants.MSG_MLOPS_CLIENT_STATUS_FAILED)

                    return False
                else:
                    # Send failed successful result back to master
                    logging.info("Finished deployment, continue to send results to master...")
                    result_payload = self.send_deployment_results(
                        end_point_name, self.edge_id, ClientConstants.MSG_MODELOPS_DEPLOYMENT_STATUS_DEPLOYED,
                        model_id, model_name, inference_output_url, model_version, inference_port_external,
                        inference_engine, model_metadata, model_config, replica_no=rank + 1)

                    if inference_port_external != inference_port:
                        # Save internal port to local db
                        logging.info("inference_port_external {} != inference_port {}".format(
                            inference_port_external, inference_port))
                        result_payload = self.construct_deployment_results(
                            end_point_name, self.edge_id, ClientConstants.MSG_MODELOPS_DEPLOYMENT_STATUS_DEPLOYED,
                            model_id, model_name, inference_output_url, model_version, inference_port,
                            inference_engine, model_metadata, model_config, replica_no=rank + 1)

                    FedMLModelDatabase.get_instance().set_deployment_result(
                        run_id, end_point_name, model_name, model_version, self.edge_id,
                        json.dumps(result_payload), replica_no=rank + 1)

                    logging.info(f"Deploy replica {rank + 1} / {prev_rank + 1 + op_num} successfully.")
                    time.sleep(5)

            time.sleep(1)
            self.mlops_metrics.run_id = self.run_id
            self.mlops_metrics.broadcast_client_training_status(
                self.edge_id, ClientConstants.MSG_MLOPS_CLIENT_STATUS_FINISHED,
                is_from_model=True, run_id=self.run_id)
            return True
        elif op == "remove":
            for rank_to_delete in range(prev_rank, prev_rank - op_num, -1):
                self.replica_handler.remove_replica(rank_to_delete)

                FedMLModelCache.get_instance().set_redis_params()
                replica_occupied_gpu_ids_str = FedMLModelCache.get_instance().get_replica_gpu_ids(
                    run_id, end_point_name, model_name, self.edge_id, rank_to_delete + 1)

                replica_occupied_gpu_ids = json.loads(replica_occupied_gpu_ids_str)

                JobRunnerUtils.get_instance().release_partial_job_gpu(run_id, self.edge_id, replica_occupied_gpu_ids)

                FedMLModelDatabase.get_instance().delete_deployment_result_with_device_id_and_rank(
                    run_id, end_point_name, model_name, self.edge_id, rank_to_delete)

                # Report the deletion msg to master
                result_payload = self.send_deployment_results(
                    end_point_name, self.edge_id, ClientConstants.MSG_MODELOPS_DEPLOYMENT_STATUS_DELETED,
                    model_id, model_name, inference_output_url, model_version, inference_port_external,
                    inference_engine, model_metadata, model_config, replica_no=rank_to_delete + 1)

                time.sleep(1)
                self.mlops_metrics.run_id = self.run_id
                self.mlops_metrics.broadcast_client_training_status(
                    self.edge_id, ClientConstants.MSG_MLOPS_CLIENT_STATUS_FINISHED,
                    is_from_model=True, run_id=self.run_id)

                # TODO: If delete all replica, then delete the job and related resources
                if rank_to_delete == 0:
                    pass
            return True
        elif op == "update" or op == "rollback":
            # Update is combine of delete and add
            worker_ip = self.get_ip_address(self.request_json)
            for rank in replica_rank_to_update:
                # Delete a replica (container) if exists
                self.replica_handler.remove_replica(rank)

                FedMLModelCache.get_instance().set_redis_params()
                replica_occupied_gpu_ids_str = FedMLModelCache.get_instance().get_replica_gpu_ids(
                    run_id, end_point_name, model_name, self.edge_id, rank + 1)

                replica_occupied_gpu_ids = json.loads(replica_occupied_gpu_ids_str)
                logging.info(f"Release gpu ids {replica_occupied_gpu_ids} for update / rollback.")

<<<<<<< HEAD
                try:
                    JobRunnerUtils.get_instance().release_partial_job_gpu(run_id, self.edge_id, replica_occupied_gpu_ids)
                except Exception as e:
                    logging.error(f"Exception at release partial job gpu: {traceback.format_exc()}")
=======
                # TODO (Raphael) check if this will allow another job to seize the gpu during high concurrency:
                try:
                    JobRunnerUtils.get_instance().release_partial_job_gpu(
                        run_id, self.edge_id, replica_occupied_gpu_ids)
                except Exception as e:
                    if op == "rollback":
                        pass
                    else:
                        logging.error(f"Failed to release gpu ids {replica_occupied_gpu_ids} for update.")
                        return False
>>>>>>> 87170bef

                # Delete the deployment result from local db
                FedMLModelDatabase.get_instance().delete_deployment_result_with_device_id_and_rank(
                    run_id, end_point_name, model_name, self.edge_id, rank)

                logging.info(f"Delete replica with no {rank + 1} successfully.")
                time.sleep(1)

                # Add a replica (container)
                # TODO: Reduce the duplicated code
                logging.info(f"Start to deploy the model with replica no {rank + 1} ...")
                try:
                    running_model_name, inference_output_url, inference_model_version, model_metadata, model_config = \
                        start_deployment(
                            end_point_id=inference_end_point_id, end_point_name=end_point_name, model_id=model_id,
                            model_version=model_version, model_storage_local_path=unzip_package_path,
                            inference_model_name=model_name, inference_engine=inference_engine,
                            infer_host=worker_ip, master_ip=master_ip, edge_id=self.edge_id,
                            master_device_id=device_ids[0], replica_rank=rank,
                            gpu_per_replica=int(self.replica_handler.gpu_per_replica)
                        )
                except Exception as e:
                    inference_output_url = ""
                    logging.error(f"Exception at deployment: {traceback.format_exc()}")

                if inference_output_url == "":
                    logging.error("Failed to deploy the model...")

                    # If update failed, should release this replica's gpu
                    FedMLModelCache.get_instance().set_redis_params()
                    replica_occupied_gpu_ids_str = FedMLModelCache.get_instance().get_replica_gpu_ids(
                        run_id, end_point_name, model_name, self.edge_id, rank + 1)

                    replica_occupied_gpu_ids = json.loads(replica_occupied_gpu_ids_str)

                    JobRunnerUtils.get_instance().release_partial_job_gpu(
                        run_id, self.edge_id, replica_occupied_gpu_ids)

                    result_payload = self.send_deployment_results(
                        end_point_name, self.edge_id, ClientConstants.MSG_MODELOPS_DEPLOYMENT_STATUS_FAILED,
                        model_id, model_name, inference_output_url, inference_model_version, inference_port,
                        inference_engine, model_metadata, model_config)

                    self.mlops_metrics.run_id = self.run_id
                    self.mlops_metrics.broadcast_client_training_status(
                        self.edge_id, ClientConstants.MSG_MLOPS_CLIENT_STATUS_FAILED,
                        is_from_model=True, run_id=self.run_id)

                    self.mlops_metrics.client_send_exit_train_msg(
                        run_id, self.edge_id, ClientConstants.MSG_MLOPS_CLIENT_STATUS_FAILED)

                    return False
                else:
                    logging.info("Finished deployment, continue to send results to master...")
                    result_payload = self.send_deployment_results(
                        end_point_name, self.edge_id, ClientConstants.MSG_MODELOPS_DEPLOYMENT_STATUS_DEPLOYED,
                        model_id, model_name, inference_output_url, model_version, inference_port_external,
                        inference_engine, model_metadata, model_config, replica_no=rank + 1)

                    if inference_port_external != inference_port:  # Save internal port to local db
                        logging.info("inference_port_external {} != inference_port {}".format(
                            inference_port_external, inference_port))
                        result_payload = self.construct_deployment_results(
                            end_point_name, self.edge_id, ClientConstants.MSG_MODELOPS_DEPLOYMENT_STATUS_DEPLOYED,
                            model_id, model_name, inference_output_url, model_version, inference_port,
                            inference_engine, model_metadata, model_config, replica_no=rank + 1)

                    FedMLModelDatabase.get_instance().set_deployment_result(
                        run_id, end_point_name, model_name, model_version, self.edge_id,
                        json.dumps(result_payload), replica_no=rank + 1)

                    logging.info(f"Update replica with no {rank + 1}  successfully. Op num {op_num}")
                    time.sleep(5)
            time.sleep(1)
            self.mlops_metrics.run_id = self.run_id
            self.mlops_metrics.broadcast_client_training_status(
                self.edge_id, ClientConstants.MSG_MLOPS_CLIENT_STATUS_FINISHED,
                is_from_model=True, run_id=self.run_id)
            return True

        else:
            # The delete op will be handled by callback_delete_deployment
            logging.error(f"Unsupported op {op} with op num {op_num}")
            return False

    def construct_deployment_results(self, end_point_name, device_id, model_status,
                                     model_id, model_name, model_inference_url,
                                     model_version, inference_port, inference_engine,
                                     model_metadata, model_config, replica_no=1):
        deployment_results_payload = {"end_point_id": self.run_id, "end_point_name": end_point_name,
                                      "model_id": model_id, "model_name": model_name,
                                      "model_url": model_inference_url, "model_version": model_version,
                                      "port": inference_port,
                                      "inference_engine": inference_engine,
                                      "model_metadata": model_metadata,
                                      "model_config": model_config,
                                      "model_status": model_status,
                                      "inference_port": inference_port,
                                      "replica_no": replica_no,
                                      }
        return deployment_results_payload

    def construct_deployment_status(self, end_point_name, device_id,
                                    model_id, model_name, model_version,
                                    model_inference_url, model_status,
                                    inference_port=ClientConstants.MODEL_INFERENCE_DEFAULT_PORT,
                                    replica_no=1,     # start from 1
                                    ):
        deployment_status_payload = {"end_point_id": self.run_id, "end_point_name": end_point_name,
                                     "device_id": device_id,
                                     "model_id": model_id, "model_name": model_name,
                                     "model_version": model_version,
                                     "model_url": model_inference_url, "model_status": model_status,
                                     "inference_port": inference_port,
                                     "replica_no": replica_no,
                                     }
        return deployment_status_payload

    def send_deployment_results(self, end_point_name, device_id, model_status,
                                model_id, model_name, model_inference_url,
                                model_version, inference_port, inference_engine,
                                model_metadata, model_config, replica_no=1):
        deployment_results_topic = "model_device/model_device/return_deployment_result/{}/{}".format(
            self.run_id, device_id)

        deployment_results_payload = self.construct_deployment_results(
            end_point_name, device_id, model_status,
            model_id, model_name, model_inference_url,
            model_version, inference_port, inference_engine,
            model_metadata, model_config, replica_no=replica_no)

        logging.info("[client] send_deployment_results: topic {}, payload {}.".format(deployment_results_topic,
                                                                                      deployment_results_payload))
        self.client_mqtt_mgr.send_message_json(deployment_results_topic, json.dumps(deployment_results_payload))
        return deployment_results_payload

    def send_deployment_status(self, end_point_name, device_id,
                               model_id, model_name, model_version,
                               model_inference_url, model_status,
                               inference_port=ClientConstants.MODEL_INFERENCE_DEFAULT_PORT,
                               replica_no=1,     # start from 1
                               ):
        # Deprecated
        pass

    def reset_devices_status(self, edge_id, status):
        self.mlops_metrics.run_id = self.run_id
        self.mlops_metrics.edge_id = edge_id
        self.mlops_metrics.broadcast_client_training_status(
            edge_id, status, is_from_model=True, run_id=self.run_id)

    def cleanup_run_when_starting_failed(self):
        logging.info("Cleanup run successfully when starting failed.")

        self.reset_devices_status(self.edge_id, ClientConstants.MSG_MLOPS_CLIENT_STATUS_FAILED)

        time.sleep(2)

        try:
            self.mlops_metrics.stop_sys_perf()
        except Exception as ex:
            pass

        time.sleep(1)

    def cleanup_run_when_finished(self):
        logging.info("Cleanup run successfully when finished.")

        self.reset_devices_status(self.edge_id, ClientConstants.MSG_MLOPS_CLIENT_STATUS_FINISHED)

        time.sleep(2)

        try:
            self.mlops_metrics.stop_sys_perf()
        except Exception as ex:
            pass

        time.sleep(1)

    def on_client_mqtt_disconnected(self, mqtt_client_object):
        if self.client_mqtt_lock is None:
            self.client_mqtt_lock = threading.Lock()

        self.client_mqtt_lock.acquire()
        self.client_mqtt_is_connected = False
        self.client_mqtt_lock.release()

    def on_client_mqtt_connected(self, mqtt_client_object):
        if self.mlops_metrics is None:
            self.mlops_metrics = MLOpsMetrics()

        self.mlops_metrics.set_messenger(self.client_mqtt_mgr)
        self.mlops_metrics.run_id = self.run_id

        if self.client_mqtt_lock is None:
            self.client_mqtt_lock = threading.Lock()

        self.client_mqtt_lock.acquire()
        self.client_mqtt_is_connected = True
        self.client_mqtt_lock.release()

    def setup_client_mqtt_mgr(self):
        if self.client_mqtt_mgr is not None:
            return

        if self.client_mqtt_lock is None:
            self.client_mqtt_lock = threading.Lock()

        self.client_mqtt_mgr = MqttManager(
            self.agent_config["mqtt_config"]["BROKER_HOST"],
            self.agent_config["mqtt_config"]["BROKER_PORT"],
            self.agent_config["mqtt_config"]["MQTT_USER"],
            self.agent_config["mqtt_config"]["MQTT_PWD"],
            self.agent_config["mqtt_config"]["MQTT_KEEPALIVE"],
            "FedML_ModelClientAgent_Metrics_@{}@_{}_{}_{}".format(self.user_name, self.args.current_device_id,
                                                                  str(os.getpid()),
                                                                  str(uuid.uuid4()))
        )

        self.client_mqtt_mgr.add_connected_listener(self.on_client_mqtt_connected)
        self.client_mqtt_mgr.add_disconnected_listener(self.on_client_mqtt_disconnected)
        self.client_mqtt_mgr.connect()
        self.client_mqtt_mgr.loop_start()

        if self.mlops_metrics is None:
            self.mlops_metrics = MLOpsMetrics()
        self.mlops_metrics.set_messenger(self.client_mqtt_mgr)
        self.mlops_metrics.run_id = self.run_id

    def release_client_mqtt_mgr(self):
        try:
            if self.client_mqtt_mgr is not None:
                self.client_mqtt_mgr.loop_stop()
                self.client_mqtt_mgr.disconnect()

            self.client_mqtt_lock.acquire()
            if self.client_mqtt_mgr is not None:
                self.client_mqtt_is_connected = False
                self.client_mqtt_mgr = None
            self.client_mqtt_lock.release()
        except Exception:
            pass

    def ota_upgrade(self, payload, request_json):
        run_id = request_json["end_point_id"]
        force_ota = False
        ota_version = None

        try:
            parameters = request_json.get("parameters", None)
            common_args = parameters.get("common_args", None)
            force_ota = common_args.get("force_ota", False)
            ota_version = common_args.get("ota_version", None)
        except Exception as e:
            pass

        if force_ota and ota_version is not None:
            should_upgrade = True if ota_version != fedml.__version__ else False
            upgrade_version = ota_version
        else:
            try:
                fedml_is_latest_version, local_ver, remote_ver = sys_utils.check_fedml_is_latest_version(self.version)
            except Exception as e:
                return

            should_upgrade = False if fedml_is_latest_version else True
            upgrade_version = remote_ver

        if should_upgrade:
            FedMLClientDataInterface.get_instance(). \
                save_started_job(run_id, self.edge_id, time.time(),
                                 ClientConstants.MSG_MLOPS_CLIENT_STATUS_UPGRADING,
                                 ClientConstants.MSG_MLOPS_CLIENT_STATUS_UPGRADING,
                                 payload)

            logging.info(f"Upgrade to version {upgrade_version} ...")

            sys_utils.do_upgrade(self.version, upgrade_version)

            raise Exception("Restarting after upgraded...")

    def callback_start_deployment(self, topic, payload):
        # Get deployment params
        request_json = json.loads(payload)
        run_id = request_json["end_point_id"]
        inference_end_point_id = run_id

        try:
            MLOpsConfigs.fetch_all_configs()
        except Exception as e:
            pass

        # Start log processor for current run
        run_id = inference_end_point_id
        self.args.run_id = run_id
        self.args.edge_id = self.edge_id
        MLOpsRuntimeLog.get_instance(self.args).init_logs(log_level=logging.INFO)
        MLOpsRuntimeLogDaemon.get_instance(self.args).set_log_source(
            ClientConstants.FEDML_LOG_SOURCE_TYPE_MODEL_END_POINT)
        MLOpsRuntimeLogDaemon.get_instance(self.args).start_log_processor(run_id, self.edge_id)

        # self.ota_upgrade(payload, request_json)

        # Start client with multiprocessing mode
        request_json["run_id"] = run_id
        run_id_str = str(run_id)
        self.request_json = request_json
        self.running_request_json[run_id_str] = request_json
        client_runner = FedMLClientRunner(
            self.args, edge_id=self.edge_id, request_json=request_json, agent_config=self.agent_config, run_id=run_id
        )
        client_runner.infer_host = self.get_ip_address(request_json)
        self.run_process_event_map[run_id_str] = multiprocessing.Event()
        self.run_process_event_map[run_id_str].clear()
        client_runner.run_process_event = self.run_process_event_map[run_id_str]
        self.run_process_completed_event_map[run_id_str] = multiprocessing.Event()
        self.run_process_completed_event_map[run_id_str].clear()
        client_runner.run_process_completed_event = self.run_process_completed_event_map[run_id_str]
        self.model_runner_mapping[run_id_str] = client_runner

        # Replica Handler will be init for every deployment
        replica_handler = FedMLDeviceReplicaHandler(self.edge_id, self.request_json)
        client_runner.replica_handler = replica_handler

        self.run_id = run_id
        self.run_process_map[run_id_str] = Process(target=client_runner.run, args=(
            self.run_process_event_map[run_id_str], self.run_process_completed_event_map[run_id_str]
        ))

        self.run_process_map[run_id_str].start()
        ClientConstants.save_run_process(run_id, self.run_process_map[run_id_str].pid)
        ClientConstants.save_runner_infos(self.args.device_id + "." + self.args.os_name, self.edge_id, run_id=run_id)

    def set_runner_stopped_event(self, run_id):
        run_id_str = str(run_id)
        client_runner = self.model_runner_mapping.get(run_id_str, None)
        if client_runner is not None:
            if client_runner.run_process_event is not None:
                client_runner.run_process_event.set()
            self.model_runner_mapping.pop(run_id_str)

    def set_runner_completed_event(self, run_id):
        run_id_str = str(run_id)
        client_runner = self.model_runner_mapping.get(run_id_str, None)
        if client_runner is not None:
            if client_runner.run_process_completed_event is not None:
                client_runner.run_process_completed_event.set()
            self.model_runner_mapping.pop(run_id_str)

    def callback_delete_deployment(self, topic, payload):
        logging.info("[Worker] callback_delete_deployment")

        # Parse payload as the model message object.
        model_msg_object = FedMLModelMsgObject(topic, payload)

        # Delete all replicas on this device
        try:
            ClientConstants.remove_deployment(
                model_msg_object.end_point_name, model_msg_object.model_name, model_msg_object.model_version,
                model_msg_object.run_id, model_msg_object.model_id, edge_id=self.edge_id)
        except Exception as e:
            logging.info(f"Exception when removing deployment {traceback.format_exc()}")
            pass

        self.set_runner_stopped_event(model_msg_object.run_id)

        logging.info(f"[endpoint/device][{model_msg_object.run_id}/{self.edge_id}] "
                     f"Release gpu resource when the worker deployment deleted.")
        JobRunnerUtils.get_instance().release_gpu_ids(model_msg_object.run_id, self.edge_id)

        if self.running_request_json.get(str(model_msg_object.run_id)) is not None:
            try:
                self.running_request_json.pop(str(model_msg_object.run_id))
            except Exception as e:
                logging.error(f"Error when removing running_request_json: {traceback.format_exc()}")
                pass

        FedMLClientDataInterface.get_instance().delete_job_from_db(model_msg_object.run_id)
        FedMLModelDatabase.get_instance().delete_deployment_result_with_device_id(
            model_msg_object.run_id, model_msg_object.end_point_name, model_msg_object.model_name,
            self.edge_id)

    def exit_run_with_exception_entry(self):
        try:
            self.setup_client_mqtt_mgr()
            self.exit_run_with_exception()
        except Exception as e:
            self.release_client_mqtt_mgr()
            sys.exit(1)
        finally:
            self.release_client_mqtt_mgr()

    def exit_run_with_exception(self):
        logging.info("Exit run successfully.")

        ClientConstants.cleanup_learning_process(self.run_id)
        ClientConstants.cleanup_run_process(self.run_id)

        self.mlops_metrics.report_client_id_status(
            self.edge_id, ClientConstants.MSG_MLOPS_CLIENT_STATUS_FAILED,
            is_from_model=True, run_id=self.run_id)

        time.sleep(1)

    def callback_exit_train_with_exception(self, topic, payload):
        request_json = json.loads(payload)
        is_retain = request_json.get("is_retain", False)
        if is_retain:
            return
        run_id = request_json.get("runId", None)
        if run_id is None:
            run_id = request_json.get("run_id", None)
            if run_id is None:
                run_id = request_json.get("id", None)

        if run_id is None:
            return

        # Stop client with multiprocessing mode
        self.request_json = request_json
        client_runner = FedMLClientRunner(
            self.args, edge_id=self.edge_id, request_json=request_json, agent_config=self.agent_config, run_id=run_id
        )
        try:
            Process(target=client_runner.exit_run_with_exception_entry).start()
        except Exception as e:
            pass

    def cleanup_client_with_status(self):
        self.setup_client_mqtt_mgr()

        if self.device_status == ClientConstants.MSG_MLOPS_CLIENT_STATUS_FINISHED:
            self.cleanup_run_when_finished()
        elif self.device_status == ClientConstants.MSG_MLOPS_CLIENT_STATUS_FAILED:
            self.cleanup_run_when_starting_failed()

        self.release_client_mqtt_mgr()

    def callback_runner_id_status(self, topic, payload):
        # logging.info("callback_runner_id_status: topic = %s, payload = %s" % (topic, payload))

        request_json = json.loads(payload)
        run_id = request_json["run_id"]
        edge_id = request_json["edge_id"]
        status = request_json["status"]

        self.save_training_status(edge_id, status)

        if status == ClientConstants.MSG_MLOPS_CLIENT_STATUS_FINISHED or \
                status == ClientConstants.MSG_MLOPS_CLIENT_STATUS_FAILED:
            # Stop client with multiprocessing mode
            self.request_json = request_json
            client_runner = FedMLClientRunner(
                self.args,
                edge_id=self.edge_id,
                request_json=request_json,
                agent_config=self.agent_config,
                run_id=run_id,
            )
            client_runner.device_status = status
            status_process = Process(target=client_runner.cleanup_client_with_status)
            status_process.start()
            status_process.join(15)

            # Stop log processor for current run
            MLOpsRuntimeLogDaemon.get_instance(self.args).stop_log_processor(run_id, edge_id)

    def callback_report_current_status(self, topic, payload):
        self.send_agent_active_msg()

    @staticmethod
    def process_ota_upgrade_msg():
        os.system("pip install -U fedml")

    def callback_client_ota_msg(self, topic, payload):
        request_json = json.loads(payload)
        cmd = request_json["cmd"]

        if cmd == ClientConstants.FEDML_OTA_CMD_UPGRADE:
            FedMLClientRunner.process_ota_upgrade_msg()
            # Process(target=FedMLClientRunner.process_ota_upgrade_msg).start()
            raise Exception("After upgraded, restart runner...")
        elif cmd == ClientConstants.FEDML_OTA_CMD_RESTART:
            raise Exception("Restart runner...")

    def save_training_status(self, edge_id, training_status):
        self.current_training_status = training_status
        ClientConstants.save_training_infos(edge_id, training_status)

    @staticmethod
    def get_device_id():
        device_file_path = os.path.join(ClientConstants.get_data_dir(),
                                        ClientConstants.LOCAL_RUNNER_INFO_DIR_NAME)
        file_for_device_id = os.path.join(device_file_path, "devices.id")
        if not os.path.exists(device_file_path):
            os.makedirs(device_file_path)
        elif os.path.exists(file_for_device_id):
            with open(file_for_device_id, 'r', encoding='utf-8') as f:
                device_id_from_file = f.readline()
                if device_id_from_file is not None and device_id_from_file != "":
                    return device_id_from_file

        if platform.system() == "Darwin":
            cmd_get_serial_num = "system_profiler SPHardwareDataType | grep Serial | awk '{gsub(/ /,\"\")}{print}' " \
                                 "|awk -F':' '{print $2}' "
            device_id = os.popen(cmd_get_serial_num).read()
            device_id = device_id.replace('\n', '').replace(' ', '')
            if device_id is None or device_id == "":
                device_id = hex(uuid.getnode())
            else:
                device_id = "0x" + device_id
        else:
            if "nt" in os.name:

                def get_uuid():
                    guid = ""
                    try:
                        cmd = "wmic csproduct get uuid"
                        guid = str(subprocess.check_output(cmd))
                        pos1 = guid.find("\\n") + 2
                        guid = guid[pos1:-15]
                    except Exception as ex:
                        pass
                    return str(guid)

                device_id = str(get_uuid())
                logging.info(device_id)
            elif "posix" in os.name:
                device_id = sys_utils.get_device_id_in_docker()
                if device_id is None:
                    device_id = hex(uuid.getnode())
            else:
                device_id = sys_utils.run_subprocess_open(
                    "hal-get-property --udi /org/freedesktop/Hal/devices/computer --key system.hardware.uuid".split()
                )
                device_id = hex(device_id)

        if device_id is not None and device_id != "":
            with open(file_for_device_id, 'w', encoding='utf-8') as f:
                f.write(device_id)
        else:
            device_id = hex(uuid.uuid4())
            with open(file_for_device_id, 'w', encoding='utf-8') as f:
                f.write(device_id)

        return device_id

    def get_ip_address(self, request_json):
        # OPTION 1: Use local ip
        ip = ClientConstants.get_local_ip()

        # OPTION 2: Auto detect public ip
        if "parameters" in request_json and \
                ClientConstants.AUTO_DETECT_PUBLIC_IP in request_json["parameters"] and \
                request_json["parameters"][ClientConstants.AUTO_DETECT_PUBLIC_IP]:
            ip = ClientConstants.get_public_ip()
            logging.info("Auto detect public ip for worker: " + ip)

        # OPTION 3: Use user indicated ip
        if self.infer_host is not None and self.infer_host != "127.0.0.1" and self.infer_host != "localhost":
            ip = self.infer_host

        return ip

    def bind_account_and_device_id(self, url, account_id, device_id, os_name, role="md.on_premise_device"):
        ip = requests.get('https://checkip.amazonaws.com').text.strip()
        fedml_ver, exec_path, os_ver, cpu_info, python_ver, torch_ver, mpi_installed, \
            cpu_usage, available_mem, total_mem, gpu_info, gpu_available_mem, gpu_total_mem, \
            gpu_count, gpu_vendor, cpu_count, gpu_device_name = get_sys_runner_info()
        host_name = sys_utils.get_host_name()
        json_params = {
            "accountid": account_id,
            "deviceid": device_id,
            "state": ClientConstants.MSG_MLOPS_CLIENT_STATUS_IDLE,
            "status": ClientConstants.MSG_MLOPS_CLIENT_STATUS_IDLE,
            "type": os_name,
            "processor": cpu_info,
            "core_type": cpu_info,
            "network": "",
            "role": role,
            "os_ver": os_ver,
            "memory": total_mem,
            "ip": ip,
            "extra_infos": {"fedml_ver": fedml_ver, "exec_path": exec_path, "os_ver": os_ver,
                            "cpu_info": cpu_info, "python_ver": python_ver, "torch_ver": torch_ver,
                            "mpi_installed": mpi_installed, "cpu_usage": cpu_usage,
                            "available_mem": available_mem, "total_mem": total_mem,
                            "cpu_count": cpu_count, "gpu_count": 0, "host_name": host_name}
        }
        if gpu_count > 0:
            if gpu_total_mem is not None:
                json_params["gpu"] = gpu_info if gpu_info is not None else "" + ", Total GPU Memory: " + gpu_total_mem
            else:
                json_params["gpu"] = gpu_info if gpu_info is not None else ""
            json_params["extra_infos"]["gpu_info"] = gpu_info if gpu_info is not None else ""
            if gpu_available_mem is not None:
                json_params["extra_infos"]["gpu_available_mem"] = gpu_available_mem
            if gpu_total_mem is not None:
                json_params["extra_infos"]["gpu_total_mem"] = gpu_total_mem

            json_params["extra_infos"]["gpu_count"] = gpu_count
            json_params["extra_infos"]["gpu_vendor"] = gpu_vendor
            json_params["extra_infos"]["gpu_device_name"] = gpu_device_name

            gpu_available_id_list = sys_utils.get_available_gpu_id_list(limit=gpu_count)
            gpu_available_count = len(gpu_available_id_list) if gpu_available_id_list is not None else 0
            gpu_list = sys_utils.get_gpu_list()
            json_params["extra_infos"]["gpu_available_count"] = gpu_available_count
            json_params["extra_infos"]["gpu_available_id_list"] = gpu_available_id_list
            json_params["extra_infos"]["gpu_list"] = gpu_list
        else:
            json_params["gpu"] = "None"
            json_params["extra_infos"]["gpu_available_count"] = 0
            json_params["extra_infos"]["gpu_available_id_list"] = []
            json_params["extra_infos"]["gpu_list"] = []

        _, cert_path = MLOpsConfigs.get_request_params()
        if cert_path is not None:
            try:
                requests.session().verify = cert_path
                response = requests.post(
                    url, json=json_params, verify=True,
                    headers={"content-type": "application/json", "Connection": "close"}
                )
            except requests.exceptions.SSLError as err:
                MLOpsConfigs.install_root_ca_file()
                response = requests.post(
                    url, json=json_params, verify=True,
                    headers={"content-type": "application/json", "Connection": "close"}
                )
        else:
            response = requests.post(url, json=json_params, headers={"Connection": "close"})
        edge_id = -1
        user_name = None
        extra_url = None
        if response.status_code != 200:
            print(f"Binding to MLOps with response.status_code = {response.status_code}, "
                  f"response.content: {response.content}")
            pass
        else:
            # print("url = {}, response = {}".format(url, response))
            status_code = response.json().get("code")
            if status_code == "SUCCESS":
                edge_id = response.json().get("data").get("id")
                user_name = response.json().get("data").get("userName", None)
                extra_url = response.json().get("data").get("url", None)
                if edge_id is None or edge_id <= 0:
                    print(f"Binding to MLOps with response.status_code = {response.status_code}, "
                          f"response.content: {response.content}")
            else:
                if status_code == SchedulerConstants.BINDING_ACCOUNT_NOT_EXIST_ERROR:
                    raise SystemExit(SchedulerConstants.BINDING_ACCOUNT_NOT_EXIST_ERROR)
                print(f"Binding to MLOps with response.status_code = {response.status_code}, "
                      f"response.content: {response.content}")
                return -1, None, None
        return edge_id, user_name, extra_url

    def fetch_configs(self):
        return MLOpsConfigs.fetch_all_configs()

    def send_agent_active_msg(self):
        active_topic = "flclient_agent/active"
        status = MLOpsStatus.get_instance().get_client_agent_status(self.edge_id)
        if (
                status is not None
                and status != ClientConstants.MSG_MLOPS_CLIENT_STATUS_OFFLINE
                and status != ClientConstants.MSG_MLOPS_CLIENT_STATUS_IDLE
        ):
            return

        try:
            current_job = FedMLClientDataInterface.get_instance().get_job_by_id(self.run_id)
        except Exception as e:
            current_job = None
        if current_job is None:
            if status is not None and status == ClientConstants.MSG_MLOPS_CLIENT_STATUS_OFFLINE:
                status = ClientConstants.MSG_MLOPS_CLIENT_STATUS_IDLE
            else:
                return
        else:
            status = ClientConstants.get_device_state_from_run_edge_state(current_job.status)
        active_msg = {"ID": self.edge_id, "status": status}
        MLOpsStatus.get_instance().set_client_agent_status(self.edge_id, status)
        self.mqtt_mgr.send_message_json(active_topic, json.dumps(active_msg))

    def recover_start_deployment_msg_after_upgrading(self):
        try:
            current_job = FedMLClientDataInterface.get_instance().get_current_job()
            if current_job is not None and \
                    current_job.status == ClientConstants.MSG_MLOPS_CLIENT_STATUS_UPGRADING:
                logging.info("start deployment after upgrading.")
                topic_start_deployment = "model_ops/model_device/start_deployment/{}".format(str(self.edge_id))
                self.callback_start_deployment(topic_start_deployment, current_job.running_json)
        except Exception as e:
            logging.info("recover starting deployment message after upgrading: {}".format(traceback.format_exc()))

    def on_agent_mqtt_connected(self, mqtt_client_object):
        # The MQTT message topic format is as follows: <sender>/<receiver>/<action>

        # Setup MQTT message listener for starting deployment
        topic_start_deployment = "model_ops/model_device/start_deployment/{}".format(str(self.edge_id))
        self.mqtt_mgr.add_message_listener(topic_start_deployment, self.callback_start_deployment)

        # Setup MQTT message listener for delete deployment
        topic_delete_deployment = "model_ops/model_device/delete_deployment/{}".format(str(self.edge_id))
        self.mqtt_mgr.add_message_listener(topic_delete_deployment, self.callback_delete_deployment)

        # Setup MQTT message listener for running failed
        topic_exit_train_with_exception = "flserver_agent/" + str(self.edge_id) + "/exit_train_with_exception"
        self.mqtt_mgr.add_message_listener(topic_exit_train_with_exception, self.callback_exit_train_with_exception)

        # Setup MQTT message listener for client status switching
        topic_client_status = "fl_client/flclient_agent_" + str(self.edge_id) + "/status"
        self.mqtt_mgr.add_message_listener(topic_client_status, self.callback_runner_id_status)

        # Setup MQTT message listener to report current device status.
        topic_report_status = "mlops/report_device_status"
        self.mqtt_mgr.add_message_listener(topic_report_status, self.callback_report_current_status)

        # Setup MQTT message listener to OTA messages from the MLOps.
        topic_ota_msg = "mlops/flclient_agent_" + str(self.edge_id) + "/ota"
        self.mqtt_mgr.add_message_listener(topic_ota_msg, self.callback_client_ota_msg)

        if self.mqtt_inference_obj is None:
            self.mqtt_inference_obj = FedMLMqttInference(agent_config=self.agent_config, mqtt_mgr=self.mqtt_mgr)
        self.mqtt_inference_obj.setup_listener_for_endpoint_inference_request(self.edge_id)

        # Subscribe topics for starting deployment, stopping deployment and fetching client status.
        mqtt_client_object.subscribe(topic_start_deployment, qos=2)
        mqtt_client_object.subscribe(topic_delete_deployment, qos=2)
        mqtt_client_object.subscribe(topic_client_status, qos=2)
        mqtt_client_object.subscribe(topic_report_status, qos=2)
        mqtt_client_object.subscribe(topic_exit_train_with_exception, qos=2)
        mqtt_client_object.subscribe(topic_ota_msg, qos=2)

        self.subscribed_topics.clear()
        self.subscribed_topics.append(topic_start_deployment)
        self.subscribed_topics.append(topic_delete_deployment)
        self.subscribed_topics.append(topic_client_status)
        self.subscribed_topics.append(topic_report_status)
        self.subscribed_topics.append(topic_exit_train_with_exception)
        self.subscribed_topics.append(topic_ota_msg)

        # Broadcast the first active message.
        self.send_agent_active_msg()

        # Echo results
        # print("\n\nCongratulations, your device is connected to the FedML MLOps platform successfully!")
        # print(
        #     "Your FedML Edge ID is " + str(self.edge_id) + ", unique device ID is "
        #     + str(self.unique_device_id)
        #     + "\n"
        # )

        MLOpsRuntimeLog.get_instance(self.args).init_logs(log_level=logging.INFO)

    def on_agent_mqtt_disconnected(self, mqtt_client_object):
        MLOpsStatus.get_instance().set_client_agent_status(
            self.edge_id, ClientConstants.MSG_MLOPS_CLIENT_STATUS_OFFLINE
        )

        try:
            if self.mqtt_inference_obj is not None:
                self.mqtt_inference_obj.remove_listener_for_endpoint_inference_request(self.edge_id)
        except Exception as e:
            pass

    def setup_agent_mqtt_connection(self, service_config):
        # Setup MQTT connection
        self.mqtt_mgr = MqttManager(
            service_config["mqtt_config"]["BROKER_HOST"],
            service_config["mqtt_config"]["BROKER_PORT"],
            service_config["mqtt_config"]["MQTT_USER"],
            service_config["mqtt_config"]["MQTT_PWD"],
            service_config["mqtt_config"]["MQTT_KEEPALIVE"],
            "FedML_ModelClientAgent_Daemon_@" + self.user_name + "@_" + self.args.current_device_id + str(uuid.uuid4()),
            "flclient_agent/last_will_msg",
            json.dumps({"ID": self.edge_id, "status": ClientConstants.MSG_MLOPS_CLIENT_STATUS_OFFLINE})
        )
        self.agent_config = service_config

        # Init local database
        FedMLClientDataInterface.get_instance().create_job_table()
        try:
            FedMLModelDatabase.get_instance().set_database_base_dir(ClientConstants.get_database_dir())
            FedMLModelDatabase.get_instance().create_table()
        except Exception as e:
            pass

        client_api_cmd = "fedml.computing.scheduler.model_scheduler.device_client_api:api"
        client_api_pids = RunProcessUtils.get_pid_from_cmd_line(client_api_cmd)
        if client_api_pids is None or len(client_api_pids) <= 0:
            # Start local API services
            cur_dir = os.path.dirname(__file__)
            fedml_base_dir = os.path.dirname(os.path.dirname(os.path.dirname(cur_dir)))
            python_program = get_python_program()
            self.local_api_process = ClientConstants.exec_console_with_script(
                "{} -m uvicorn {} --host 0.0.0.0 --port {} --reload --reload-delay 3 --reload-dir {} "
                "--log-level critical".format(
                    python_program, client_api_cmd,
                    ClientConstants.LOCAL_CLIENT_API_PORT, fedml_base_dir
                ),
                should_capture_stdout=False,
                should_capture_stderr=False
            )
            # if self.local_api_process is not None and self.local_api_process.pid is not None:
            #     print(f"Model worker local API process id {self.local_api_process.pid}")

        # MLOpsRuntimeLogDaemon.get_instance(self.args).stop_all_log_processor()

        # Setup MQTT connected listener
        self.mqtt_mgr.add_connected_listener(self.on_agent_mqtt_connected)
        self.mqtt_mgr.add_disconnected_listener(self.on_agent_mqtt_disconnected)
        self.mqtt_mgr.connect()

        self.setup_client_mqtt_mgr()
        self.mlops_metrics.report_client_training_status(
            self.edge_id, ClientConstants.MSG_MLOPS_CLIENT_STATUS_IDLE, is_from_model=True)
        MLOpsStatus.get_instance().set_client_agent_status(self.edge_id, ClientConstants.MSG_MLOPS_CLIENT_STATUS_IDLE)

        self.recover_start_deployment_msg_after_upgrading()

    def stop_agent(self):
        if self.run_process_event is not None:
            self.run_process_event.set()

        if self.mqtt_mgr is not None:
            try:
                for topic in self.subscribed_topics:
                    self.mqtt_mgr.unsubscribe_msg(topic)
            except Exception as e:
                pass

            self.mqtt_mgr.loop_stop()
            self.mqtt_mgr.disconnect()

        self.release_client_mqtt_mgr()

    def start_agent_mqtt_loop(self, should_exit_sys=False):
        # Start MQTT message loop
        try:
            self.mqtt_mgr.loop_forever()
        except Exception as e:
            if str(e) == "Restarting after upgraded...":
                logging.info("Restarting after upgraded...")
            else:
                logging.info("Client tracing: {}".format(traceback.format_exc()))
        finally:
            self.stop_agent()

            if should_exit_sys:
                time.sleep(5)
                sys.exit(1)<|MERGE_RESOLUTION|>--- conflicted
+++ resolved
@@ -586,12 +586,6 @@
                 replica_occupied_gpu_ids = json.loads(replica_occupied_gpu_ids_str)
                 logging.info(f"Release gpu ids {replica_occupied_gpu_ids} for update / rollback.")
 
-<<<<<<< HEAD
-                try:
-                    JobRunnerUtils.get_instance().release_partial_job_gpu(run_id, self.edge_id, replica_occupied_gpu_ids)
-                except Exception as e:
-                    logging.error(f"Exception at release partial job gpu: {traceback.format_exc()}")
-=======
                 # TODO (Raphael) check if this will allow another job to seize the gpu during high concurrency:
                 try:
                     JobRunnerUtils.get_instance().release_partial_job_gpu(
@@ -602,7 +596,6 @@
                     else:
                         logging.error(f"Failed to release gpu ids {replica_occupied_gpu_ids} for update.")
                         return False
->>>>>>> 87170bef
 
                 # Delete the deployment result from local db
                 FedMLModelDatabase.get_instance().delete_deployment_result_with_device_id_and_rank(
