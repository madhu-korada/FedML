import logging
from copy import deepcopy

import multiprocess as multiprocessing
import os
import random

import numpy as np
import torch

import fedml
from .computing.scheduler.env.collect_env import collect_env
from .constants import (
    FEDML_TRAINING_PLATFORM_SIMULATION,
    FEDML_SIMULATION_TYPE_SP,
    FEDML_SIMULATION_TYPE_MPI,
    FEDML_SIMULATION_TYPE_NCCL,
    FEDML_TRAINING_PLATFORM_CROSS_SILO,
    FEDML_TRAINING_PLATFORM_CROSS_DEVICE,
    FEDML_TRAINING_PLATFORM_CHEETAH,
    FEDML_TRAINING_PLATFORM_SERVING,
)
from .core.common.ml_engine_backend import MLEngineBackend

_global_training_type = None
_global_comm_backend = None

<<<<<<< HEAD
__version__ = "0.8.8a108"
=======
__version__ = "0.8.8a93"
>>>>>>> 355143d7


def init(args=None, check_env=True, should_init_logs=True):
    if args is None:
        args = load_arguments(fedml._global_training_type, fedml._global_comm_backend)

    """Initialize FedML Engine."""
    if check_env:
        collect_env(args)

    if hasattr(args, "training_type"):
        fedml._global_training_type = args.training_type
    if hasattr(args, "backend"):
        fedml._global_comm_backend = args.backend

    """
    # Windows/Linux/MacOS compatability issues on multi-processing
    # https://github.com/pytorch/pytorch/issues/3492
    """
    if multiprocessing.get_start_method() != "spawn":
        # force all platforms (Windows/Linux/MacOS) to use the same way (spawn) for multiprocessing
        multiprocessing.set_start_method("spawn", force=True)

    """
    # https://stackoverflow.com/questions/53014306/error-15-initializing-libiomp5-dylib-but-found-libiomp5-dylib-already-initial
    """
    os.environ["KMP_DUPLICATE_LIB_OK"] = "True"

    seed = args.random_seed if hasattr(args, "random_seed") else 0
    random.seed(seed)
    np.random.seed(seed)
    torch.manual_seed(seed)
    torch.cuda.manual_seed_all(seed)
    torch.backends.cudnn.deterministic = True

    mlops.pre_setup(args)

    if not hasattr(args, "training_type"):
        setattr(args, "training_type", fedml._global_training_type)

    if not hasattr(args, "backend"):
        setattr(args, "backend", fedml._global_comm_backend)

    if hasattr(args, "training_type"):
        if args.training_type == FEDML_TRAINING_PLATFORM_SIMULATION and hasattr(args, "backend") and args.backend == "MPI":
            args = init_simulation_mpi(args)

        elif args.training_type == FEDML_TRAINING_PLATFORM_SIMULATION and hasattr(args, "backend") and args.backend == "sp":
            args = init_simulation_sp(args)
        elif (
            args.training_type == FEDML_TRAINING_PLATFORM_SIMULATION
            and hasattr(args, "backend")
            and args.backend == FEDML_SIMULATION_TYPE_NCCL
        ):
            from .simulation.nccl.base_framework.common import FedML_NCCL_Similulation_init

            args = FedML_NCCL_Similulation_init(args)

        elif args.training_type == FEDML_TRAINING_PLATFORM_CROSS_SILO:
            if not hasattr(args, "scenario"):
                args.scenario = "horizontal"
            if args.scenario == "horizontal":
                init_cross_silo_horizontal(args)
            elif args.scenario == "hierarchical":
                args = init_cross_silo_hierarchical(args)

        elif args.training_type == FEDML_TRAINING_PLATFORM_CROSS_DEVICE:
            args = init_cross_device(args)
        elif args.training_type == FEDML_TRAINING_PLATFORM_CHEETAH:
            args = init_cheetah(args)
        elif args.training_type == FEDML_TRAINING_PLATFORM_SERVING:
            args = init_model_serving(args)
        else:
            raise Exception("no such setting: training_type = {}, backend = {}".format(args.training_type, args.backend))

    manage_profiling_args(args)

    update_client_id_list(args)

    mlops.init(args, should_init_logs=should_init_logs)

    if hasattr(args, "rank") and hasattr(args, "worker_num"):
        if hasattr(args, "process_id") and args.process_id is not None:
            logging.info("args.rank = {}, args.process_id = {}, args.worker_num = {}".format(args.rank, args.process_id, args.worker_num))
        else:
            logging.info("args.rank = {}, args.worker_num = {}".format(args.rank, args.worker_num))

    update_client_specific_args(args)
    print_args(args)

    return args


def print_args(args):
    mqtt_config_path = None
    s3_config_path = None
    args_copy = args
    if hasattr(args_copy, "mqtt_config_path"):
        mqtt_config_path = args_copy.mqtt_config_path
        args_copy.mqtt_config_path = ""
    if hasattr(args_copy, "s3_config_path"):
        s3_config_path = args_copy.s3_config_path
        args_copy.s3_config_path = ""
    logging.info("==== args = {}".format(vars(args_copy)))
    if hasattr(args_copy, "mqtt_config_path"):
        args_copy.mqtt_config_path = mqtt_config_path
    if hasattr(args_copy, "s3_config_path"):
        args_copy.s3_config_path = s3_config_path


def update_client_specific_args(args):
    """
        data_silo_config is used for reading specific configuration for each client
        Example: In fedml_config.yaml, we have the following configuration
        client_specific_args: 
            data_silo_config: 
                [
                    fedml_config/data_silo_1_config.yaml,
                    fedml_config/data_silo_2_config.yaml,
                    fedml_config/data_silo_3_config.yaml,
                    fedml_config/data_silo_4_config.yaml,
                ]
            data_silo_1_config.yaml contains some client client speicifc arguments.
    """
    if (
        hasattr(args, "data_silo_config")
    ):
        # reading the clients file
        logging.info("data_silo_config is defined in fedml_config.yaml")
        args.rank = int(args.rank)
        args.worker_num = len(args.data_silo_config)
        if args.rank > 0:
            extra_config_path = args.data_silo_config[args.rank - 1]
            extra_config = args.load_yaml_config(extra_config_path)
            args.set_attr_from_config(extra_config)
    else:
        logging.info("data_silo_config is not defined in fedml_config.yaml")


def init_simulation_mpi(args):
    from mpi4py import MPI

    comm = MPI.COMM_WORLD
    process_id = comm.Get_rank()
    world_size = comm.Get_size()
    args.comm = comm
    args.process_id = process_id
    args.rank = process_id
    args.worker_num = world_size
    if process_id == 0:
        args.role = "server"
    else:
        args.role = "client"
    return args


def init_simulation_sp(args):
    return args


def init_simulation_nccl(args):
    return


def manage_profiling_args(args):
    if not hasattr(args, "sys_perf_profiling"):
        args.sys_perf_profiling = True
    if not hasattr(args, "sys_perf_profiling"):
        args.sys_perf_profiling = True

    if hasattr(args, "sys_perf_profiling") and args.sys_perf_profiling:
        from .core.mlops.mlops_profiler_event import MLOpsProfilerEvent

        MLOpsProfilerEvent.enable_sys_perf_profiling()

    if hasattr(args, "enable_wandb") and args.enable_wandb:
        wandb_only_server = getattr(args, "wandb_only_server", None)
        if (wandb_only_server and args.rank == 0 and args.process_id == 0) or not wandb_only_server:
            wandb_entity = getattr(args, "wandb_entity", None)
            if wandb_entity is not None:
                wandb_args = {
                    "entity": args.wandb_entity,
                    "project": args.wandb_project,
                    "config": args,
                }
            else:
                wandb_args = {
                    "project": args.wandb_project,
                    "config": args,
                }

            if hasattr(args, "run_name"):
                wandb_args["name"] = args.run_name

            if hasattr(args, "wandb_group_id"):
                # wandb_args["group"] = args.wandb_group_id
                wandb_args["group"] = "Test1"
                wandb_args["name"] = f"Client {args.rank}"
                wandb_args["job_type"] = str(args.rank)

            import wandb

            wandb.init(**wandb_args)

            from .core.mlops.mlops_profiler_event import MLOpsProfilerEvent

            MLOpsProfilerEvent.enable_wandb_tracking()


def manage_cuda_rpc_args(args):

    if (not hasattr(args, "enable_cuda_rpc")) or (not args.using_gpu):
        args.enable_cuda_rpc = False

    if args.enable_cuda_rpc and args.backend != "TRPC":
        args.enable_cuda_rpc = False
        print("Argument enable_cuda_rpc is ignored. Cuda RPC only works with TRPC backend.")

    # When Cuda RPC is not used, tensors should be moved to cpu before transfer with TRPC
    if (not args.enable_cuda_rpc) and args.backend == "TRPC":
        args.cpu_transfer = True
    else:
        args.cpu_transfer = False

    # Valudate arguments related to cuda rpc
    if args.enable_cuda_rpc:
        if not hasattr(args, "cuda_rpc_gpu_mapping"):
            raise Exception("Invalid config. cuda_rpc_gpu_mapping is required when enable_cuda_rpc=True")
        assert type(args.cuda_rpc_gpu_mapping) is dict, "Invalid cuda_rpc_gpu_mapping type. Expected dict"
        assert (
            len(args.cuda_rpc_gpu_mapping) == args.worker_num + 1
        ), f"Invalid cuda_rpc_gpu_mapping. Expected list of size {args.worker_num + 1}"

    print(f"cpu_transfer: {args.cpu_transfer}")
    print(f"enable_cuda_rpc: {args.enable_cuda_rpc}")


def manage_mpi_args(args):
    if hasattr(args, "backend") and args.backend == "MPI":
        from mpi4py import MPI

        comm = MPI.COMM_WORLD
        process_id = comm.Get_rank()
        world_size = comm.Get_size()
        args.comm = comm
        args.rank = process_id
        if process_id == 0:
            args.role = "server"
        else:
            args.role = "client"
        # args.worker_num = worker_num
        assert args.worker_num + 1 == world_size, f"Invalid number of mpi processes. Expected {args.worker_num + 1}"
    else:
        args.comm = None

def init_cross_silo_horizontal(args):
    args.n_proc_in_silo = 1
    args.proc_rank_in_silo = 0
    manage_mpi_args(args)
    manage_cuda_rpc_args(args)
    args.process_id = args.rank
    return args


def init_cross_silo_hierarchical(args):
    manage_mpi_args(args)
    manage_cuda_rpc_args(args)

    # Set intra-silo arguments
    if args.rank == 0:
        args.n_node_in_silo = 1
        args.n_proc_in_silo = 1
        args.rank_in_node = 0
        args.proc_rank_in_silo = 0
    else:
        # Modify arguments to match info set in env by torchrun
        # Silo Topology

        args.n_proc_in_silo = int(os.environ.get("WORLD_SIZE", 1))

        # Rank in node
        args.rank_in_node = int(os.environ.get("LOCAL_RANK", 0))
        args.process_id = args.rank_in_node

        # Rank in silo (process group)
        args.proc_rank_in_silo = int(os.environ.get("RANK", 0))

        # Process group master endpoint
        args.pg_master_address = os.environ.get("MASTER_ADDR", "127.0.0.1")
        args.pg_master_port = os.environ.get("MASTER_PORT", 29300)

        # Launcher Rendezvous
        if not hasattr(args, "launcher_rdzv_port"):
            args.launcher_rdzv_port = 29400

        if not hasattr(args, "n_node_in_silo"):
            args.n_node_in_silo = 1
        if not (hasattr(args, "n_proc_per_node") and args.n_proc_per_node):
            if args.n_node_in_silo == 1 and torch.cuda.is_available():
                gpu_count = torch.cuda.device_count()
                # Checking if launcher is has spawned enough processes.
                if gpu_count == args.n_proc_in_silo:
                    print(f"Auto assigning GPU to processes.")
                    args.gpu_id = args.proc_rank_in_silo
                else:
                    args.n_proc_per_node = 1
            else:
                args.n_proc_per_node = 1

    print("\nargs.rank = {}, args.n_proc_in_silo: {}".format(args.rank, args.n_proc_in_silo))
    print("args.rank = {}, n_proc_in_silo: {}".format(args.rank, args.n_proc_in_silo))
    print("args.rank = {}, rank_in_node: {}".format(args.rank, args.rank_in_node))
    print("args.rank = {}, proc_rank_in_silo: {}".format(args.rank, args.proc_rank_in_silo))
    exit()
    return args


def init_cheetah(args):
    args.n_proc_in_silo = 1
    args.proc_rank_in_silo = 0
    manage_mpi_args(args)
    manage_cuda_rpc_args(args)
    args.process_id = args.rank
    return args


def init_model_serving(args):
    args.n_proc_in_silo = 1
    args.proc_rank_in_silo = 0
    manage_cuda_rpc_args(args)
    args.process_id = args.rank
    return args


def update_client_id_list(args):

    """
        generate args.client_id_list for CLI mode where args.client_id_list is set to None
        In MLOps mode, args.client_id_list will be set to real-time client id list selected by UI (not starting from 1)
    """
    if not hasattr(args, "using_mlops") or (hasattr(args, "using_mlops") and not args.using_mlops):
        if not hasattr(args, "client_id_list") or args.client_id_list is None or args.client_id_list == "None" or args.client_id_list == "[]":
            if (
                args.training_type == FEDML_TRAINING_PLATFORM_CROSS_DEVICE
                or args.training_type == FEDML_TRAINING_PLATFORM_CROSS_SILO
            ):
                if args.rank == 0:
                    client_id_list = []
                    for client_idx in range(args.client_num_per_round):
                        client_id_list.append(client_idx + 1)
                    args.client_id_list = str(client_id_list)
                    print("------------------server client_id_list = {}-------------------".format(args.client_id_list))
                else:
                    # for the client, we only specify its client id in the list, not including others.
                    client_id_list = []
                    client_id_list.append(args.rank)
                    args.client_id_list = str(client_id_list)
                    print("------------------client client_id_list = {}-------------------".format(args.client_id_list))
            else:
                print(
                    "training_type != FEDML_TRAINING_PLATFORM_CROSS_DEVICE and training_type != "
                    "FEDML_TRAINING_PLATFORM_CROSS_SILO"
                )
        else:
            print("args.client_id_list is not None")
    else:
        print("using_mlops = true")


def init_cross_device(args):
    args.rank = 0  # only server runs on Python package
    args.role = "server"
    return args


def run_distributed():
    pass


from fedml import device
from fedml import data
from fedml import model
from fedml import mlops

from .arguments import load_arguments

from .launch_simulation import run_simulation

from .launch_cross_silo_horizontal import run_cross_silo_server
from .launch_cross_silo_horizontal import run_cross_silo_client

from .launch_cross_silo_hi import run_hierarchical_cross_silo_server
from .launch_cross_silo_hi import run_hierarchical_cross_silo_client

from .launch_cheeath import run_cheetah_server
from .launch_cheeath import run_cheetah_client

from .launch_serving import run_model_serving_client
from .launch_serving import run_model_serving_server

from .launch_cross_device import run_mnn_server

from .core.common.ml_engine_backend import MLEngineBackend

from .runner import FedMLRunner

from fedml import api

__all__ = [
    "MLEngineBackend",
    "device",
    "data",
    "model",
    "mlops",
    "FedMLRunner",
    "run_simulation",
    "run_cross_silo_server",
    "run_cross_silo_client",
    "run_hierarchical_cross_silo_server",
    "run_hierarchical_cross_silo_client",
    "run_cheetah_server",
    "run_cheetah_client",
    "run_model_serving_client",
    "run_model_serving_server",
    "run_mnn_server",
    "api"
]<|MERGE_RESOLUTION|>--- conflicted
+++ resolved
@@ -25,11 +25,7 @@
 _global_training_type = None
 _global_comm_backend = None
 
-<<<<<<< HEAD
-__version__ = "0.8.8a108"
-=======
-__version__ = "0.8.8a93"
->>>>>>> 355143d7
+__version__ = "0.8.8a109"
 
 
 def init(args=None, check_env=True, should_init_logs=True):
