import logging
from copy import deepcopy

import multiprocess as multiprocessing
import os
import random

import numpy as np
import torch

import fedml
from .computing.scheduler.env.collect_env import collect_env
from .constants import (
    FEDML_BACKEND_SERVICE_URL_DEV,
    FEDML_BACKEND_SERVICE_URL_LOCAL,
    FEDML_BACKEND_SERVICE_URL_RELEASE,
    FEDML_BACKEND_SERVICE_URL_TEST,
    FEDML_MQTT_DOMAIN_DEV,
    FEDML_MQTT_DOMAIN_LOCAL,
    FEDML_MQTT_DOMAIN_TEST,
    FEDML_MQTT_DOMAIN_RELEASE,
    FEDML_S3_DOMAIN_LOCAL,
    FEDML_TRAINING_PLATFORM_SIMULATION,
    FEDML_SIMULATION_TYPE_SP,
    FEDML_SIMULATION_TYPE_MPI,
    FEDML_SIMULATION_TYPE_NCCL,
    FEDML_TRAINING_PLATFORM_CROSS_SILO,
    FEDML_TRAINING_PLATFORM_CROSS_DEVICE,
    FEDML_TRAINING_PLATFORM_CROSS_CLOUD,
    FEDML_TRAINING_PLATFORM_SERVING,
)
from .core.common.ml_engine_backend import MLEngineBackend

_global_training_type = None
_global_comm_backend = None

<<<<<<< HEAD
__version__ = "0.8.18.dev8"
=======
__version__ = "0.8.18a7"
>>>>>>> 979d73c3


# This is the deployment environment used for different roles (RD/PM/BD/Public Developers). Potential VALUE: local, dev, test, release
# three ways to set _global_env_version:
# 1. set the Linux environment variable FEDML_ENV_VERSION by calling: 
#                   export FEDML_ENV_VERSION=VALUE
#         (this is typically used when a process (e.g., agent) calling antoher process (e.g., job))
# 2. by API python API: 
#                   import fedml
#                   fedml.set_env_version(VALUE)
#         (this is typically used when you want to control versions in your python scripts)
# 3. by CLI: 
#                   fedml launch job.yaml -v local
#         (this is typically used when you use CLIs)
# 4. by arguments in yaml file passed into python program. For historical reasons, we support two arguments
#             job.yaml:
#                   config_version: VALUE
#                   env_version: VALUE
#        (this is typically used when you develop your own ML training/deployment job by using FedML framework)
# to be consistant across all geo-distributed processes in an entire job execution 
# and make the all components inside FedML library are aligned with the same environment, we use the following policy:
# 1) no matter how we set _global_env_version, we always save its value into FEDML_ENV_VERSION and read its value for the entire source code.
# 2) if both 1/2/3 and 4 are set, we let the value in 1/2/3 overides 4 (to make sure the agent and the job are aligned with the same environment)
# 3) if _global_env_version is not set, we make it as "release"


def init(args=None, check_env=True, should_init_logs=True):
    if args is None:
        args = load_arguments(fedml._global_training_type, fedml._global_comm_backend)

    """Initialize FedML Engine."""
    # only when the env version is None, we refer to the python configuration arguments. 
    if get_env_version() is None:
        if hasattr(args, "config_version") and args.config_version is not None:
            set_env_version(args.config_version)
            delattr(args, "config_version")
        elif hasattr(args, "env_version") and args.env_version is not None:
            set_env_version(args.env_version)
            delattr(args, "env_version")
        else:
            set_env_version("release")
    # after environment is set, only fedml.get_env_version() is used to get the environment version

    if check_env and hasattr(args, "training_type") and args.training_type != fedml.FEDML_TRAINING_PLATFORM_SIMULATION:
        collect_env()

    if hasattr(args, "training_type"):
        fedml._global_training_type = args.training_type
    if hasattr(args, "backend"):
        fedml._global_comm_backend = args.backend

    """
    # Windows/Linux/MacOS compatability issues on multi-processing
    # https://github.com/pytorch/pytorch/issues/3492
    """
    if multiprocessing.get_start_method() != "spawn":
        # force all platforms (Windows/Linux/MacOS) to use the same way (spawn) for multiprocessing
        multiprocessing.set_start_method("spawn", force=True)

    """
    # https://stackoverflow.com/questions/53014306/error-15-initializing-libiomp5-dylib-but-found-libiomp5-dylib-already-initial
    """
    os.environ["KMP_DUPLICATE_LIB_OK"] = "True"

    seed = args.random_seed if hasattr(args, "random_seed") else 0
    random.seed(seed)
    np.random.seed(seed)
    torch.manual_seed(seed)
    torch.cuda.manual_seed_all(seed)
    torch.backends.cudnn.deterministic = True

    mlops.pre_setup(args)

    if not hasattr(args, "training_type"):
        setattr(args, "training_type", fedml._global_training_type)

    if not hasattr(args, "backend"):
        setattr(args, "backend", fedml._global_comm_backend)

    if hasattr(args, "training_type"):
        if args.training_type == FEDML_TRAINING_PLATFORM_SIMULATION and hasattr(args,
                                                                                "backend") and args.backend == "MPI":
            args = _init_simulation_mpi(args)

        elif args.training_type == FEDML_TRAINING_PLATFORM_SIMULATION and hasattr(args,
                                                                                  "backend") and args.backend == "sp":
            args = _init_simulation_sp(args)
        elif (
                args.training_type == FEDML_TRAINING_PLATFORM_SIMULATION
                and hasattr(args, "backend")
                and args.backend == FEDML_SIMULATION_TYPE_NCCL
        ):
            from .simulation.nccl.base_framework.common import FedML_NCCL_Similulation_init

            args = FedML_NCCL_Similulation_init(args)

        elif args.training_type == FEDML_TRAINING_PLATFORM_CROSS_SILO:
            if not hasattr(args, "scenario"):
                args.scenario = "horizontal"
            if args.scenario == "horizontal":
                _init_cross_silo_horizontal(args)
            elif args.scenario == "hierarchical":
                args = _init_cross_silo_hierarchical(args)

        elif args.training_type == FEDML_TRAINING_PLATFORM_CROSS_DEVICE:
            args = _init_cross_device(args)
        elif args.training_type == FEDML_TRAINING_PLATFORM_CROSS_CLOUD:
            args = _init_cross_cloud(args)
        elif args.training_type == FEDML_TRAINING_PLATFORM_SERVING:
            args = _init_model_serving(args)
        else:
            raise Exception(
                "no such setting: training_type = {}, backend = {}".format(args.training_type, args.backend))

    _manage_profiling_args(args)

    _update_client_id_list(args)

    mlops.init(args, should_init_logs=should_init_logs)

    if hasattr(args, "rank") and hasattr(args, "worker_num"):
        if hasattr(args, "process_id") and args.process_id is not None:
            logging.info("args.rank = {}, args.process_id = {}, args.worker_num = {}".format(args.rank, args.process_id,
                                                                                             args.worker_num))
        else:
            logging.info("args.rank = {}, args.worker_num = {}".format(args.rank, args.worker_num))

    _update_client_specific_args(args)
    _print_args(args)

    return args


def _print_args(args):
    mqtt_config_path = None
    s3_config_path = None
    args_copy = args
    if hasattr(args_copy, "mqtt_config_path"):
        mqtt_config_path = args_copy.mqtt_config_path
        args_copy.mqtt_config_path = ""
    if hasattr(args_copy, "s3_config_path"):
        s3_config_path = args_copy.s3_config_path
        args_copy.s3_config_path = ""
    if hasattr(args_copy, "mqtt_config_path"):
        args_copy.mqtt_config_path = mqtt_config_path
    if hasattr(args_copy, "s3_config_path"):
        args_copy.s3_config_path = s3_config_path


def _update_client_specific_args(args):
    """
        data_silo_config is used for reading specific configuration for each client
        Example: In fedml_config.yaml, we have the following configuration
        client_specific_args: 
            data_silo_config: 
                [
                    fedml_config/data_silo_1_config.yaml,
                    fedml_config/data_silo_2_config.yaml,
                    fedml_config/data_silo_3_config.yaml,
                    fedml_config/data_silo_4_config.yaml,
                ]
            data_silo_1_config.yaml contains some client client speicifc arguments.
    """
    if (
            hasattr(args, "data_silo_config")
    ):
        # reading the clients file
        logging.info("data_silo_config is defined in fedml_config.yaml")
        args.rank = int(args.rank)
        args.worker_num = len(args.data_silo_config)
        if args.rank > 0:
            extra_config_path = args.data_silo_config[args.rank - 1]
            extra_config = args.load_yaml_config(extra_config_path)
            args.set_attr_from_config(extra_config)


def _init_simulation_mpi(args):
    from mpi4py import MPI

    comm = MPI.COMM_WORLD
    process_id = comm.Get_rank()
    world_size = comm.Get_size()
    args.comm = comm
    args.process_id = process_id
    args.rank = process_id
    args.worker_num = world_size
    if process_id == 0:
        args.role = "server"
    else:
        args.role = "client"
    return args


def _init_simulation_sp(args):
    return args


def _init_simulation_nccl(args):
    return


def _manage_profiling_args(args):
    if not hasattr(args, "sys_perf_profiling"):
        args.sys_perf_profiling = True
    if not hasattr(args, "sys_perf_profiling"):
        args.sys_perf_profiling = True

    if hasattr(args, "sys_perf_profiling") and args.sys_perf_profiling:
        from .core.mlops.mlops_profiler_event import MLOpsProfilerEvent

        MLOpsProfilerEvent.enable_sys_perf_profiling()

    if hasattr(args, "enable_wandb") and args.enable_wandb:
        wandb_only_server = getattr(args, "wandb_only_server", None)
        if (wandb_only_server and args.rank == 0 and args.process_id == 0) or not wandb_only_server:
            wandb_entity = getattr(args, "wandb_entity", None)
            if wandb_entity is not None:
                wandb_args = {
                    "entity": args.wandb_entity,
                    "project": args.wandb_project,
                    "config": args,
                }
            else:
                wandb_args = {
                    "project": args.wandb_project,
                    "config": args,
                }

            if hasattr(args, "run_name"):
                wandb_args["name"] = args.run_name

            if hasattr(args, "wandb_group_id"):
                # wandb_args["group"] = args.wandb_group_id
                wandb_args["group"] = "Test1"
                wandb_args["name"] = f"Client {args.rank}"
                wandb_args["job_type"] = str(args.rank)

            import wandb

            wandb.init(**wandb_args)

            from .core.mlops.mlops_profiler_event import MLOpsProfilerEvent

            MLOpsProfilerEvent.enable_wandb_tracking()


def _manage_cuda_rpc_args(args):
    if (not hasattr(args, "enable_cuda_rpc")) or (not args.using_gpu):
        args.enable_cuda_rpc = False

    if args.enable_cuda_rpc and args.backend != "TRPC":
        args.enable_cuda_rpc = False
        print("Argument enable_cuda_rpc is ignored. Cuda RPC only works with TRPC backend.")

    # When Cuda RPC is not used, tensors should be moved to cpu before transfer with TRPC
    if (not args.enable_cuda_rpc) and args.backend == "TRPC":
        args.cpu_transfer = True
    else:
        args.cpu_transfer = False

    # Valudate arguments related to cuda rpc
    if args.enable_cuda_rpc:
        if not hasattr(args, "cuda_rpc_gpu_mapping"):
            raise Exception("Invalid config. cuda_rpc_gpu_mapping is required when enable_cuda_rpc=True")
        assert type(args.cuda_rpc_gpu_mapping) is dict, "Invalid cuda_rpc_gpu_mapping type. Expected dict"
        assert (
                len(args.cuda_rpc_gpu_mapping) == args.worker_num + 1
        ), f"Invalid cuda_rpc_gpu_mapping. Expected list of size {args.worker_num + 1}"

    # print(f"cpu_transfer: {args.cpu_transfer}")
    # print(f"enable_cuda_rpc: {args.enable_cuda_rpc}")


def _manage_mpi_args(args):
    if hasattr(args, "backend") and args.backend == "MPI":
        from mpi4py import MPI

        comm = MPI.COMM_WORLD
        process_id = comm.Get_rank()
        world_size = comm.Get_size()
        args.comm = comm
        args.rank = process_id
        if process_id == 0:
            args.role = "server"
        else:
            args.role = "client"
        # args.worker_num = worker_num
        assert args.worker_num + 1 == world_size, f"Invalid number of mpi processes. Expected {args.worker_num + 1}"
    else:
        args.comm = None


def _init_cross_silo_horizontal(args):
    args.n_proc_in_silo = 1
    args.proc_rank_in_silo = 0
    _manage_mpi_args(args)
    _manage_cuda_rpc_args(args)
    args.process_id = args.rank
    return args


def _init_cross_silo_hierarchical(args):
    _manage_mpi_args(args)
    _manage_cuda_rpc_args(args)

    # Set intra-silo arguments
    if args.rank == 0:
        args.n_node_in_silo = 1
        args.n_proc_in_silo = 1
        args.rank_in_node = 0
        args.proc_rank_in_silo = 0
    else:
        # Modify arguments to match info set in env by torchrun
        # Silo Topology

        args.n_proc_in_silo = int(os.environ.get("WORLD_SIZE", 1))

        # Rank in node
        args.rank_in_node = int(os.environ.get("LOCAL_RANK", 0))
        args.process_id = args.rank_in_node

        # Rank in silo (process group)
        args.proc_rank_in_silo = int(os.environ.get("RANK", 0))

        # Process group master endpoint
        args.pg_master_address = os.environ.get("MASTER_ADDR", "127.0.0.1")
        args.pg_master_port = os.environ.get("MASTER_PORT", 29300)

        # Launcher Rendezvous
        if not hasattr(args, "launcher_rdzv_port"):
            args.launcher_rdzv_port = 29400

        if not hasattr(args, "n_node_in_silo"):
            args.n_node_in_silo = 1
        if not (hasattr(args, "n_proc_per_node") and args.n_proc_per_node):
            if args.n_node_in_silo == 1 and torch.cuda.is_available():
                gpu_count = torch.cuda.device_count()
                # Checking if launcher is has spawned enough processes.
                if gpu_count == args.n_proc_in_silo:
                    print(f"Auto assigning GPU to processes.")
                    args.gpu_id = args.proc_rank_in_silo
                else:
                    args.n_proc_per_node = 1
            else:
                args.n_proc_per_node = 1

    print("\nargs.rank = {}, args.n_proc_in_silo: {}".format(args.rank, args.n_proc_in_silo))
    print("args.rank = {}, n_proc_in_silo: {}".format(args.rank, args.n_proc_in_silo))
    print("args.rank = {}, rank_in_node: {}".format(args.rank, args.rank_in_node))
    print("args.rank = {}, proc_rank_in_silo: {}".format(args.rank, args.proc_rank_in_silo))
    exit()
    return args


def _init_cross_cloud(args):
    args.n_proc_in_silo = 1
    args.proc_rank_in_silo = 0
    _manage_mpi_args(args)
    _manage_cuda_rpc_args(args)
    args.process_id = args.rank
    return args


def _init_model_serving(args):
    args.n_proc_in_silo = 1
    args.proc_rank_in_silo = 0
    _manage_cuda_rpc_args(args)
    args.process_id = args.rank
    return args


def _update_client_id_list(args):
    """
        generate args.client_id_list for CLI mode where args.client_id_list is set to None
        In MLOps mode, args.client_id_list will be set to real-time client id list selected by UI (not starting from 1)
    """
    if not hasattr(args, "using_mlops") or (hasattr(args, "using_mlops") and not args.using_mlops):
        if not hasattr(args,
                       "client_id_list") or args.client_id_list is None or args.client_id_list == "None" or args.client_id_list == "[]":
            if (
                    args.training_type == FEDML_TRAINING_PLATFORM_CROSS_DEVICE
                    or args.training_type == FEDML_TRAINING_PLATFORM_CROSS_SILO
            ):
                if args.rank == 0:
                    client_id_list = []
                    for client_idx in range(args.client_num_per_round):
                        client_id_list.append(client_idx + 1)
                    args.client_id_list = str(client_id_list)
                    print("------------------server client_id_list = {}-------------------".format(args.client_id_list))
                else:
                    # for the client, we only specify its client id in the list, not including others.
                    client_id_list = []
                    client_id_list.append(args.rank)
                    args.client_id_list = str(client_id_list)
                    print("------------------client client_id_list = {}-------------------".format(args.client_id_list))
        else:
            print("args.client_id_list is not None")


def _init_cross_device(args):
    args.rank = 0  # only server runs on Python package
    args.role = "server"
    return args


def _run_distributed():
    pass


def set_env_version(version):
    os.environ['FEDML_ENV_VERSION'] = version


def get_env_version():
    return "release" if os.environ.get('FEDML_ENV_VERSION') is None else os.environ['FEDML_ENV_VERSION']


def _get_backend_service():
    version = get_env_version()
    # from inspect import getframeinfo, stack
    # caller = getframeinfo(stack()[1][0])    
    # print(f"{caller.filename}:{caller.lineno} - _get_backend_service. version = {version}")
    if version == "local":
        return f"http://{get_local_on_premise_platform_host()}:18080"
    elif version == "dev":
        return FEDML_BACKEND_SERVICE_URL_DEV
    elif version == "test":
        return FEDML_BACKEND_SERVICE_URL_TEST
    else:
        return FEDML_BACKEND_SERVICE_URL_RELEASE


def _get_mqtt_service():
    version = get_env_version()
    # from inspect import getframeinfo, stack
    # caller = getframeinfo(stack()[1][0])    
    # print(f"{caller.filename}:{caller.lineno} - _get_backend_service. version = {version}")
    if version == "local":
        return FEDML_MQTT_DOMAIN_LOCAL
    if version == "dev":
        return FEDML_MQTT_DOMAIN_DEV
    elif version == "test":
        return FEDML_MQTT_DOMAIN_TEST
    else:
        return FEDML_MQTT_DOMAIN_RELEASE


def set_local_on_premise_platform_host(local_on_premise_platform_host):
    os.environ['FEDML_ENV_LOCAL_ON_PREMISE_PLATFORM_HOST'] = local_on_premise_platform_host


def get_local_on_premise_platform_host():
    return os.environ['FEDML_ENV_LOCAL_ON_PREMISE_PLATFORM_HOST']


def _get_local_s3_like_service_url():
    return FEDML_S3_DOMAIN_LOCAL
    

from fedml import device
from fedml import data
from fedml import model

from .arguments import load_arguments

from .launch_simulation import run_simulation

from .launch_cross_silo_horizontal import run_cross_silo_server
from .launch_cross_silo_horizontal import run_cross_silo_client

from .launch_cross_silo_hi import run_hierarchical_cross_silo_server
from .launch_cross_silo_hi import run_hierarchical_cross_silo_client

from .launch_cross_cloud import run_cross_cloud_server
from .launch_cross_cloud import run_cross_cloud_client

from .launch_serving import run_model_serving_client
from .launch_serving import run_model_serving_server

from .launch_cross_device import run_mnn_server

from .core.common.ml_engine_backend import MLEngineBackend

from .runner import FedMLRunner

from fedml import api

from fedml import mlops
from fedml.mlops import log, Artifact, log_artifact, log_model, log_metric, log_llm_record

__all__ = [
    "FedMLRunner",
    "api",
    "log",
    "Artifact",
    "log_artifact",
    "log_model",
    "log_metric",
    "log_llm_record",
    "log_endpoint",
    "mlops",
    "device",
    "data",
    "model",
    "run_simulation",
    "run_cross_silo_server",
    "run_cross_silo_client",
    "run_hierarchical_cross_silo_server",
    "run_hierarchical_cross_silo_client",
    "run_cross_cloud_server",
    "run_cross_cloud_client",
    "run_model_serving_client",
    "run_model_serving_server",
    "run_mnn_server"
]<|MERGE_RESOLUTION|>--- conflicted
+++ resolved
@@ -34,11 +34,7 @@
 _global_training_type = None
 _global_comm_backend = None
 
-<<<<<<< HEAD
-__version__ = "0.8.18.dev8"
-=======
-__version__ = "0.8.18a7"
->>>>>>> 979d73c3
+__version__ = "0.8.18a8"
 
 
 # This is the deployment environment used for different roles (RD/PM/BD/Public Developers). Potential VALUE: local, dev, test, release
