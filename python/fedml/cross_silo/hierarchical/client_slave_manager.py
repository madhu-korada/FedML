--- conflicted
+++ resolved
@@ -29,13 +29,8 @@
     def finish(self):
         # pass
         self.trainer_dist_adapter.cleanup_pg()
-<<<<<<< HEAD
         logging.info(
-            "Training finsihded for slave client rank %s in silo %s" % (self.args.silo_proc_rank, self.args.client_rank)
-=======
-        logger.info(
             "Training finsihded for slave client rank %s in silo %s" % (self.args.proc_rank_in_silo, self.args.rank_in_node)
->>>>>>> e27228fc
         )
         self.finished = True
 
