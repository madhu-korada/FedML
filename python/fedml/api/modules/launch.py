--- conflicted
+++ resolved
@@ -131,15 +131,9 @@
                             result_message=ApiConstants.LAUNCH_JOB_STATUS_JOB_URL_ERROR, run_id=run_id,
                             project_id=project_id, inner_id=inner_id)
 
-<<<<<<< HEAD
     return LaunchResult(result_code=ApiConstants.ERROR_CODE[ApiConstants.LAUNCH_JOB_STATUS_REQUEST_SUCCESS],
                         result_message=ApiConstants.LAUNCH_JOB_STATUS_REQUEST_SUCCESS,
                         run_id=run_id, project_id=project_id, inner_id=inner_id)
-=======
-    return LaunchResult(result_code=0,
-                        result_message="", run_id=run_id,
-                        project_id=project_id, inner_id=inner_id)
->>>>>>> d725bf4e
 
 
 def job_on_cluster(yaml_file, cluster: str, api_key: str, resource_id: str, device_server: str,
