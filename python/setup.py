import io
import os
import platform

from setuptools import setup, find_packages

try:
    # from wheel.bdist_wheel import bdist_wheel
    from wheel.bdist_wheel import bdist_wheel as _bdist_wheel


    class bdist_wheel(_bdist_wheel):
        def finalize_options(self):
            self.root_is_pure = False
            self.universal = True
            _bdist_wheel.finalize_options(self)

except ImportError:
    bdist_wheel = None

requirements = [
    "numpy>=1.21",
    "PyYAML",
    "h5py",
    "tqdm",
    "wget",
    "paho-mqtt<2.0.0",
    "boto3",
    "scikit-learn",
    "networkx<3.0",
    "click",
    "torch>=1.13.1",
    "torchvision>=0.14.1",
    "spacy",
    "gensim",
    "multiprocess",
    "smart-open==6.3.0",
    "matplotlib",
    "dill",
    "pandas",
    "wandb==0.13.2",
    "httpx",
    "attrs",
    "fastapi>=0.92.0",
    "uvicorn",
    "geventhttpclient>=1.4.4,<=2.0.9",
    "aiohttp>=3.8.1",
    "python-rapidjson>=0.9.1",
    "tritonclient",
    "redis",
    "attrdict",
    "ntplib",
    "typing_extensions",
    "chardet",
    "graphviz<0.9.0,>=0.8.1",
    "sqlalchemy",
    "onnx",
    "docker==6.1.3",
    "prettytable",
    "GPUtil",
    "tzlocal",
    "py-machineid",
    "cachetools",
    "toposort",
    "pydantic>=2.0",
    "pydantic-settings",
]

requirements_extra_mpi = [
    "mpi4py",
]

requirements_extra_tf = [
    "tensorflow",
    "tensorflow_datasets",
    "tensorflow_federated",
]

requirements_extra_jax = [
]

# https://github.com/apache/incubator-mxnet/issues/18329
requirements_extra_mxnet = [
    "mxnet==2.0.0b1"
]

requirements_extra_crypto = [
    "eciespy",
    "PyNaCl"
]

requirements_extra_fhe = [
    "tenseal",
]

requirements_extra_llm = [
    "accelerate>=0.24.0",
    "peft>=0.4.0",
    "transformers[torch]>=4.31.0",
    "datasets>=2.14.0",
    "safetensors",
    "evaluate",
    "einops",
    "sentencepiece",
    "zstandard",
    "ninja",
    "packaging",
]

requirements_extra_deepspeed = [
    "deepspeed>=0.10.2",
]

# if platform.machine() == "x86_64":
#    requirements.append("MNN==1.1.6")

setup(
    name="fedml",
<<<<<<< HEAD
    version="0.8.28.dev3",
=======
    version="0.8.28a2",
>>>>>>> 191a633f
    author="FedML Team",
    author_email="ch@fedml.ai",
    description="A research and production integrated edge-cloud library for "
                "federated/distributed machine learning at anywhere at any scale.",
    long_description=io.open(os.path.join("README.md"), "r", encoding="utf-8").read(),
    long_description_content_type="text/markdown",
    url="https://github.com/FedML-AI/FedML",
    keywords=[
        "distributed machine learning",
        "federated learning",
        "natural language processing",
        "computer vision",
        "Internet of Things",
    ],
    classifiers=[
        "Operating System :: Microsoft :: Windows",
        "Operating System :: POSIX",
        "Operating System :: Unix",
        "Operating System :: MacOS",
        "Programming Language :: Python :: 3",
        "Programming Language :: Python :: 3.8",
        "Programming Language :: Python :: 3.9",
        "Programming Language :: Python :: 3.10",
        "Programming Language :: Python :: Implementation :: CPython",
        "Programming Language :: Python :: Implementation :: PyPy",
    ],
    packages=find_packages(),
    include_package_data=True,
    data_files=[
        (
            "fedml",
            [
                "fedml/config/simulation_sp/fedml_config.yaml",
                "fedml/config/simulaton_mpi/fedml_config.yaml",
                "fedml/computing/scheduler/build-package/mlops-core/fedml-server/server-package/conf/fedml.yaml",
                "fedml/computing/scheduler/build-package/mlops-core/fedml-server/server-package/fedml/config/fedml_config.yaml",
                "fedml/computing/scheduler/build-package/mlops-core/fedml-client/client-package/conf/fedml.yaml",
                "fedml/computing/scheduler/build-package/mlops-core/fedml-client/client-package/fedml/config/fedml_config.yaml",
                "fedml/computing/scheduler/master/templates/fedml-aggregator-data-pv.yaml",
                "fedml/computing/scheduler/master/templates/fedml-aggregator-data-pvc.yaml",
                "fedml/computing/scheduler/master/templates/fedml-server-deployment.yaml",
                "fedml/computing/scheduler/master/templates/fedml-server-svc.yaml",
                "fedml/core/mlops/ssl/open-dev.fedml.ai_bundle.crt",
                "fedml/core/mlops/ssl/open-test.fedml.ai_bundle.crt",
                "fedml/core/mlops/ssl/open-release.fedml.ai_bundle.crt",
                "fedml/core/mlops/ssl/open-root-ca.crt",
            ],
        )
    ],
    install_requires=requirements,
    extras_require={
        "MPI": requirements_extra_mpi,
        "gRPC": "grpcio",
        "tensorflow": requirements_extra_tf,
        "jax": requirements_extra_jax,
        "mxnet": requirements_extra_mxnet,
        "fhe": requirements_extra_fhe,
        "llm": requirements_extra_llm,
        "deepspeed": requirements_extra_deepspeed,
    },
    package_data={"": ["py.typed"]},
    license="Apache 2.0",
    entry_points={
        "console_scripts": [
            "fedml=fedml.cli.cli:cli",
        ]
    },
    cmdclass={"bdist_wheel": bdist_wheel},
    # options={"bdist_wheel": {"universal": True}}
)<|MERGE_RESOLUTION|>--- conflicted
+++ resolved
@@ -116,11 +116,7 @@
 
 setup(
     name="fedml",
-<<<<<<< HEAD
-    version="0.8.28.dev3",
-=======
-    version="0.8.28a2",
->>>>>>> 191a633f
+    version="0.8.28a3",
     author="FedML Team",
     author_email="ch@fedml.ai",
     description="A research and production integrated edge-cloud library for "
