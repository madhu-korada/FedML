--- conflicted
+++ resolved
@@ -96,11 +96,7 @@
 
 setup(
     name="fedml",
-<<<<<<< HEAD
-    version="0.8.14a8",
-=======
-    version="0.8.13.post1",
->>>>>>> a4451126
+    version="0.8.13.post2",
     author="FedML Team",
     author_email="ch@fedml.ai",
     description="A research and production integrated edge-cloud library for "
