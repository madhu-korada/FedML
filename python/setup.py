import io
import os
import platform

from setuptools import setup, find_packages


try:
    #from wheel.bdist_wheel import bdist_wheel
    from wheel.bdist_wheel import bdist_wheel as _bdist_wheel


    class bdist_wheel(_bdist_wheel):
        def finalize_options(self):
            self.root_is_pure = False
            self.universal = True
            _bdist_wheel.finalize_options(self)

except ImportError:
    bdist_wheel = None

requirements = [
    "numpy>=1.21",
    "PyYAML",
    "h5py",
    "tqdm",
    "wget",
    "paho-mqtt",
    "boto3",
    "scikit-learn",
    "networkx<3.0",
    "click",
    "torch>=1.13.1",
    "torchvision>=0.14.1",
    "spacy",
    "gensim",
    "multiprocess",
    "smart-open==6.3.0",
    "matplotlib",
    "dill",
    "pandas",
    "wandb==0.13.2",
    "httpx",
    "attrs",
    "fastapi==0.92.0",
    "uvicorn",
    "geventhttpclient>=1.4.4,<=2.0.9",
    "aiohttp>=3.8.1",
    "python-rapidjson>=0.9.1",
    "tritonclient",
    "redis",
    "attrdict",
    "ntplib",
    "typing_extensions",
    "chardet",
    "graphviz<0.9.0,>=0.8.1",
    "sqlalchemy",
    "onnx",
    "docker==6.1.3",
    "prettytable",
    "GPUtil",
    "tzlocal",
    "py-machineid"
]

requirements_extra_mpi = [
    "mpi4py",
]

requirements_extra_tf = [
    "tensorflow",
    "tensorflow_datasets",
    "tensorflow_federated",
]

requirements_extra_jax = [


]

# https://github.com/apache/incubator-mxnet/issues/18329
requirements_extra_mxnet = [
    "mxnet==2.0.0b1"
]

requirements_extra_crypto = [
    "eciespy",
    "PyNaCl"
]


# if platform.machine() == "x86_64":
#    requirements.append("MNN==1.1.6")

setup(
    name="fedml",
<<<<<<< HEAD
    version="0.8.12.dev58",
=======
    version="0.8.12a57",
>>>>>>> 7d02df17
    author="FedML Team",
    author_email="ch@fedml.ai",
    description="A research and production integrated edge-cloud library for "
                "federated/distributed machine learning at anywhere at any scale.",
    long_description=io.open(os.path.join("README.md"), "r", encoding="utf-8").read(),
    long_description_content_type="text/markdown",
    url="https://github.com/FedML-AI/FedML",
    keywords=[
        "distributed machine learning",
        "federated learning",
        "natural language processing",
        "computer vision",
        "Internet of Things",
    ],
    classifiers=[
        "Operating System :: Microsoft :: Windows",
        "Operating System :: POSIX",
        "Operating System :: Unix",
        "Operating System :: MacOS",
        "Programming Language :: Python :: 3",
        "Programming Language :: Python :: 3.8",
        "Programming Language :: Python :: 3.9",
        "Programming Language :: Python :: 3.10",
        "Programming Language :: Python :: Implementation :: CPython",
        "Programming Language :: Python :: Implementation :: PyPy",
    ],
    packages=find_packages(),
    include_package_data=True,
    data_files=[
        (
            "fedml",
            [
                "fedml/config/simulation_sp/fedml_config.yaml",
                "fedml/config/simulaton_mpi/fedml_config.yaml",
                "fedml/computing/scheduler/build-package/mlops-core/fedml-server/server-package/conf/fedml.yaml",
                "fedml/computing/scheduler/build-package/mlops-core/fedml-server/server-package/fedml/config/fedml_config.yaml",
                "fedml/computing/scheduler/build-package/mlops-core/fedml-client/client-package/conf/fedml.yaml",
                "fedml/computing/scheduler/build-package/mlops-core/fedml-client/client-package/fedml/config/fedml_config.yaml",
                "fedml/computing/scheduler/master/templates/fedml-aggregator-data-pv.yaml",
                "fedml/computing/scheduler/master/templates/fedml-aggregator-data-pvc.yaml",
                "fedml/computing/scheduler/master/templates/fedml-server-deployment.yaml",
                "fedml/computing/scheduler/master/templates/fedml-server-svc.yaml",
                "fedml/core/mlops/ssl/open-dev.fedml.ai_bundle.crt",
                "fedml/core/mlops/ssl/open-test.fedml.ai_bundle.crt",
                "fedml/core/mlops/ssl/open-release.fedml.ai_bundle.crt",
                "fedml/core/mlops/ssl/open-root-ca.crt",
            ],
        )
    ],
    install_requires=requirements,
    extras_require={
        "MPI": requirements_extra_mpi,
        "gRPC": "grpcio",
        "tensorflow": requirements_extra_tf,
        "jax": requirements_extra_jax,
        "mxnet": requirements_extra_mxnet,
    },
    package_data={"": ["py.typed"]},
    license="Apache 2.0",
    entry_points={
        "console_scripts": [
            "fedml=fedml.cli.cli:cli",
        ]
    },
    cmdclass={"bdist_wheel": bdist_wheel},
    #options={"bdist_wheel": {"universal": True}}
)<|MERGE_RESOLUTION|>--- conflicted
+++ resolved
@@ -94,11 +94,7 @@
 
 setup(
     name="fedml",
-<<<<<<< HEAD
-    version="0.8.12.dev58",
-=======
-    version="0.8.12a57",
->>>>>>> 7d02df17
+    version="0.8.12a58",
     author="FedML Team",
     author_email="ch@fedml.ai",
     description="A research and production integrated edge-cloud library for "
